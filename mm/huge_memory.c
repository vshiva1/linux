/*
 *  Copyright (C) 2009  Red Hat, Inc.
 *
 *  This work is licensed under the terms of the GNU GPL, version 2. See
 *  the COPYING file in the top-level directory.
 */

#define pr_fmt(fmt) KBUILD_MODNAME ": " fmt

#include <linux/mm.h>
#include <linux/sched.h>
#include <linux/sched/coredump.h>
#include <linux/sched/numa_balancing.h>
#include <linux/highmem.h>
#include <linux/hugetlb.h>
#include <linux/mmu_notifier.h>
#include <linux/rmap.h>
#include <linux/swap.h>
#include <linux/shrinker.h>
#include <linux/mm_inline.h>
#include <linux/swapops.h>
#include <linux/dax.h>
#include <linux/khugepaged.h>
#include <linux/freezer.h>
#include <linux/pfn_t.h>
#include <linux/mman.h>
#include <linux/memremap.h>
#include <linux/pagemap.h>
#include <linux/debugfs.h>
#include <linux/migrate.h>
#include <linux/hashtable.h>
#include <linux/userfaultfd_k.h>
#include <linux/page_idle.h>
#include <linux/shmem_fs.h>

#include <asm/tlb.h>
#include <asm/pgalloc.h>
#include "internal.h"

/*
 * By default transparent hugepage support is disabled in order that avoid
 * to risk increase the memory footprint of applications without a guaranteed
 * benefit. When transparent hugepage support is enabled, is for all mappings,
 * and khugepaged scans all mappings.
 * Defrag is invoked by khugepaged hugepage allocations and by page faults
 * for all hugepage allocations.
 */
unsigned long transparent_hugepage_flags __read_mostly =
#ifdef CONFIG_TRANSPARENT_HUGEPAGE_ALWAYS
	(1<<TRANSPARENT_HUGEPAGE_FLAG)|
#endif
#ifdef CONFIG_TRANSPARENT_HUGEPAGE_MADVISE
	(1<<TRANSPARENT_HUGEPAGE_REQ_MADV_FLAG)|
#endif
	(1<<TRANSPARENT_HUGEPAGE_DEFRAG_REQ_MADV_FLAG)|
	(1<<TRANSPARENT_HUGEPAGE_DEFRAG_KHUGEPAGED_FLAG)|
	(1<<TRANSPARENT_HUGEPAGE_USE_ZERO_PAGE_FLAG);

static struct shrinker deferred_split_shrinker;

static atomic_t huge_zero_refcount;
struct page *huge_zero_page __read_mostly;

static struct page *get_huge_zero_page(void)
{
	struct page *zero_page;
retry:
	if (likely(atomic_inc_not_zero(&huge_zero_refcount)))
		return READ_ONCE(huge_zero_page);

	zero_page = alloc_pages((GFP_TRANSHUGE | __GFP_ZERO) & ~__GFP_MOVABLE,
			HPAGE_PMD_ORDER);
	if (!zero_page) {
		count_vm_event(THP_ZERO_PAGE_ALLOC_FAILED);
		return NULL;
	}
	count_vm_event(THP_ZERO_PAGE_ALLOC);
	preempt_disable();
	if (cmpxchg(&huge_zero_page, NULL, zero_page)) {
		preempt_enable();
		__free_pages(zero_page, compound_order(zero_page));
		goto retry;
	}

	/* We take additional reference here. It will be put back by shrinker */
	atomic_set(&huge_zero_refcount, 2);
	preempt_enable();
	return READ_ONCE(huge_zero_page);
}

static void put_huge_zero_page(void)
{
	/*
	 * Counter should never go to zero here. Only shrinker can put
	 * last reference.
	 */
	BUG_ON(atomic_dec_and_test(&huge_zero_refcount));
}

struct page *mm_get_huge_zero_page(struct mm_struct *mm)
{
	if (test_bit(MMF_HUGE_ZERO_PAGE, &mm->flags))
		return READ_ONCE(huge_zero_page);

	if (!get_huge_zero_page())
		return NULL;

	if (test_and_set_bit(MMF_HUGE_ZERO_PAGE, &mm->flags))
		put_huge_zero_page();

	return READ_ONCE(huge_zero_page);
}

void mm_put_huge_zero_page(struct mm_struct *mm)
{
	if (test_bit(MMF_HUGE_ZERO_PAGE, &mm->flags))
		put_huge_zero_page();
}

static unsigned long shrink_huge_zero_page_count(struct shrinker *shrink,
					struct shrink_control *sc)
{
	/* we can free zero page only if last reference remains */
	return atomic_read(&huge_zero_refcount) == 1 ? HPAGE_PMD_NR : 0;
}

static unsigned long shrink_huge_zero_page_scan(struct shrinker *shrink,
				       struct shrink_control *sc)
{
	if (atomic_cmpxchg(&huge_zero_refcount, 1, 0) == 1) {
		struct page *zero_page = xchg(&huge_zero_page, NULL);
		BUG_ON(zero_page == NULL);
		__free_pages(zero_page, compound_order(zero_page));
		return HPAGE_PMD_NR;
	}

	return 0;
}

static struct shrinker huge_zero_page_shrinker = {
	.count_objects = shrink_huge_zero_page_count,
	.scan_objects = shrink_huge_zero_page_scan,
	.seeks = DEFAULT_SEEKS,
};

#ifdef CONFIG_SYSFS
static ssize_t enabled_show(struct kobject *kobj,
			    struct kobj_attribute *attr, char *buf)
{
	if (test_bit(TRANSPARENT_HUGEPAGE_FLAG, &transparent_hugepage_flags))
		return sprintf(buf, "[always] madvise never\n");
	else if (test_bit(TRANSPARENT_HUGEPAGE_REQ_MADV_FLAG, &transparent_hugepage_flags))
		return sprintf(buf, "always [madvise] never\n");
	else
		return sprintf(buf, "always madvise [never]\n");
}

static ssize_t enabled_store(struct kobject *kobj,
			     struct kobj_attribute *attr,
			     const char *buf, size_t count)
{
	ssize_t ret = count;

	if (!memcmp("always", buf,
		    min(sizeof("always")-1, count))) {
		clear_bit(TRANSPARENT_HUGEPAGE_REQ_MADV_FLAG, &transparent_hugepage_flags);
		set_bit(TRANSPARENT_HUGEPAGE_FLAG, &transparent_hugepage_flags);
	} else if (!memcmp("madvise", buf,
			   min(sizeof("madvise")-1, count))) {
		clear_bit(TRANSPARENT_HUGEPAGE_FLAG, &transparent_hugepage_flags);
		set_bit(TRANSPARENT_HUGEPAGE_REQ_MADV_FLAG, &transparent_hugepage_flags);
	} else if (!memcmp("never", buf,
			   min(sizeof("never")-1, count))) {
		clear_bit(TRANSPARENT_HUGEPAGE_FLAG, &transparent_hugepage_flags);
		clear_bit(TRANSPARENT_HUGEPAGE_REQ_MADV_FLAG, &transparent_hugepage_flags);
	} else
		ret = -EINVAL;

	if (ret > 0) {
		int err = start_stop_khugepaged();
		if (err)
			ret = err;
	}
	return ret;
}
static struct kobj_attribute enabled_attr =
	__ATTR(enabled, 0644, enabled_show, enabled_store);

ssize_t single_hugepage_flag_show(struct kobject *kobj,
				struct kobj_attribute *attr, char *buf,
				enum transparent_hugepage_flag flag)
{
	return sprintf(buf, "%d\n",
		       !!test_bit(flag, &transparent_hugepage_flags));
}

ssize_t single_hugepage_flag_store(struct kobject *kobj,
				 struct kobj_attribute *attr,
				 const char *buf, size_t count,
				 enum transparent_hugepage_flag flag)
{
	unsigned long value;
	int ret;

	ret = kstrtoul(buf, 10, &value);
	if (ret < 0)
		return ret;
	if (value > 1)
		return -EINVAL;

	if (value)
		set_bit(flag, &transparent_hugepage_flags);
	else
		clear_bit(flag, &transparent_hugepage_flags);

	return count;
}

static ssize_t defrag_show(struct kobject *kobj,
			   struct kobj_attribute *attr, char *buf)
{
	if (test_bit(TRANSPARENT_HUGEPAGE_DEFRAG_DIRECT_FLAG, &transparent_hugepage_flags))
		return sprintf(buf, "[always] defer defer+madvise madvise never\n");
	if (test_bit(TRANSPARENT_HUGEPAGE_DEFRAG_KSWAPD_FLAG, &transparent_hugepage_flags))
		return sprintf(buf, "always [defer] defer+madvise madvise never\n");
	if (test_bit(TRANSPARENT_HUGEPAGE_DEFRAG_KSWAPD_OR_MADV_FLAG, &transparent_hugepage_flags))
		return sprintf(buf, "always defer [defer+madvise] madvise never\n");
	if (test_bit(TRANSPARENT_HUGEPAGE_DEFRAG_REQ_MADV_FLAG, &transparent_hugepage_flags))
		return sprintf(buf, "always defer defer+madvise [madvise] never\n");
	return sprintf(buf, "always defer defer+madvise madvise [never]\n");
}

static ssize_t defrag_store(struct kobject *kobj,
			    struct kobj_attribute *attr,
			    const char *buf, size_t count)
{
	if (!memcmp("always", buf,
		    min(sizeof("always")-1, count))) {
		clear_bit(TRANSPARENT_HUGEPAGE_DEFRAG_KSWAPD_FLAG, &transparent_hugepage_flags);
		clear_bit(TRANSPARENT_HUGEPAGE_DEFRAG_KSWAPD_OR_MADV_FLAG, &transparent_hugepage_flags);
		clear_bit(TRANSPARENT_HUGEPAGE_DEFRAG_REQ_MADV_FLAG, &transparent_hugepage_flags);
		set_bit(TRANSPARENT_HUGEPAGE_DEFRAG_DIRECT_FLAG, &transparent_hugepage_flags);
	} else if (!memcmp("defer+madvise", buf,
		    min(sizeof("defer+madvise")-1, count))) {
		clear_bit(TRANSPARENT_HUGEPAGE_DEFRAG_DIRECT_FLAG, &transparent_hugepage_flags);
		clear_bit(TRANSPARENT_HUGEPAGE_DEFRAG_KSWAPD_FLAG, &transparent_hugepage_flags);
		clear_bit(TRANSPARENT_HUGEPAGE_DEFRAG_REQ_MADV_FLAG, &transparent_hugepage_flags);
		set_bit(TRANSPARENT_HUGEPAGE_DEFRAG_KSWAPD_OR_MADV_FLAG, &transparent_hugepage_flags);
	} else if (!memcmp("defer", buf,
		    min(sizeof("defer")-1, count))) {
		clear_bit(TRANSPARENT_HUGEPAGE_DEFRAG_DIRECT_FLAG, &transparent_hugepage_flags);
		clear_bit(TRANSPARENT_HUGEPAGE_DEFRAG_KSWAPD_OR_MADV_FLAG, &transparent_hugepage_flags);
		clear_bit(TRANSPARENT_HUGEPAGE_DEFRAG_REQ_MADV_FLAG, &transparent_hugepage_flags);
		set_bit(TRANSPARENT_HUGEPAGE_DEFRAG_KSWAPD_FLAG, &transparent_hugepage_flags);
	} else if (!memcmp("madvise", buf,
			   min(sizeof("madvise")-1, count))) {
		clear_bit(TRANSPARENT_HUGEPAGE_DEFRAG_DIRECT_FLAG, &transparent_hugepage_flags);
		clear_bit(TRANSPARENT_HUGEPAGE_DEFRAG_KSWAPD_FLAG, &transparent_hugepage_flags);
		clear_bit(TRANSPARENT_HUGEPAGE_DEFRAG_KSWAPD_OR_MADV_FLAG, &transparent_hugepage_flags);
		set_bit(TRANSPARENT_HUGEPAGE_DEFRAG_REQ_MADV_FLAG, &transparent_hugepage_flags);
	} else if (!memcmp("never", buf,
			   min(sizeof("never")-1, count))) {
		clear_bit(TRANSPARENT_HUGEPAGE_DEFRAG_DIRECT_FLAG, &transparent_hugepage_flags);
		clear_bit(TRANSPARENT_HUGEPAGE_DEFRAG_KSWAPD_FLAG, &transparent_hugepage_flags);
		clear_bit(TRANSPARENT_HUGEPAGE_DEFRAG_KSWAPD_OR_MADV_FLAG, &transparent_hugepage_flags);
		clear_bit(TRANSPARENT_HUGEPAGE_DEFRAG_REQ_MADV_FLAG, &transparent_hugepage_flags);
	} else
		return -EINVAL;

	return count;
}
static struct kobj_attribute defrag_attr =
	__ATTR(defrag, 0644, defrag_show, defrag_store);

static ssize_t use_zero_page_show(struct kobject *kobj,
		struct kobj_attribute *attr, char *buf)
{
	return single_hugepage_flag_show(kobj, attr, buf,
				TRANSPARENT_HUGEPAGE_USE_ZERO_PAGE_FLAG);
}
static ssize_t use_zero_page_store(struct kobject *kobj,
		struct kobj_attribute *attr, const char *buf, size_t count)
{
	return single_hugepage_flag_store(kobj, attr, buf, count,
				 TRANSPARENT_HUGEPAGE_USE_ZERO_PAGE_FLAG);
}
static struct kobj_attribute use_zero_page_attr =
	__ATTR(use_zero_page, 0644, use_zero_page_show, use_zero_page_store);

static ssize_t hpage_pmd_size_show(struct kobject *kobj,
		struct kobj_attribute *attr, char *buf)
{
	return sprintf(buf, "%lu\n", HPAGE_PMD_SIZE);
}
static struct kobj_attribute hpage_pmd_size_attr =
	__ATTR_RO(hpage_pmd_size);

#ifdef CONFIG_DEBUG_VM
static ssize_t debug_cow_show(struct kobject *kobj,
				struct kobj_attribute *attr, char *buf)
{
	return single_hugepage_flag_show(kobj, attr, buf,
				TRANSPARENT_HUGEPAGE_DEBUG_COW_FLAG);
}
static ssize_t debug_cow_store(struct kobject *kobj,
			       struct kobj_attribute *attr,
			       const char *buf, size_t count)
{
	return single_hugepage_flag_store(kobj, attr, buf, count,
				 TRANSPARENT_HUGEPAGE_DEBUG_COW_FLAG);
}
static struct kobj_attribute debug_cow_attr =
	__ATTR(debug_cow, 0644, debug_cow_show, debug_cow_store);
#endif /* CONFIG_DEBUG_VM */

static struct attribute *hugepage_attr[] = {
	&enabled_attr.attr,
	&defrag_attr.attr,
	&use_zero_page_attr.attr,
	&hpage_pmd_size_attr.attr,
#if defined(CONFIG_SHMEM) && defined(CONFIG_TRANSPARENT_HUGE_PAGECACHE)
	&shmem_enabled_attr.attr,
#endif
#ifdef CONFIG_DEBUG_VM
	&debug_cow_attr.attr,
#endif
	NULL,
};

static struct attribute_group hugepage_attr_group = {
	.attrs = hugepage_attr,
};

static int __init hugepage_init_sysfs(struct kobject **hugepage_kobj)
{
	int err;

	*hugepage_kobj = kobject_create_and_add("transparent_hugepage", mm_kobj);
	if (unlikely(!*hugepage_kobj)) {
		pr_err("failed to create transparent hugepage kobject\n");
		return -ENOMEM;
	}

	err = sysfs_create_group(*hugepage_kobj, &hugepage_attr_group);
	if (err) {
		pr_err("failed to register transparent hugepage group\n");
		goto delete_obj;
	}

	err = sysfs_create_group(*hugepage_kobj, &khugepaged_attr_group);
	if (err) {
		pr_err("failed to register transparent hugepage group\n");
		goto remove_hp_group;
	}

	return 0;

remove_hp_group:
	sysfs_remove_group(*hugepage_kobj, &hugepage_attr_group);
delete_obj:
	kobject_put(*hugepage_kobj);
	return err;
}

static void __init hugepage_exit_sysfs(struct kobject *hugepage_kobj)
{
	sysfs_remove_group(hugepage_kobj, &khugepaged_attr_group);
	sysfs_remove_group(hugepage_kobj, &hugepage_attr_group);
	kobject_put(hugepage_kobj);
}
#else
static inline int hugepage_init_sysfs(struct kobject **hugepage_kobj)
{
	return 0;
}

static inline void hugepage_exit_sysfs(struct kobject *hugepage_kobj)
{
}
#endif /* CONFIG_SYSFS */

static int __init hugepage_init(void)
{
	int err;
	struct kobject *hugepage_kobj;

	if (!has_transparent_hugepage()) {
		transparent_hugepage_flags = 0;
		return -EINVAL;
	}

	/*
	 * hugepages can't be allocated by the buddy allocator
	 */
	MAYBE_BUILD_BUG_ON(HPAGE_PMD_ORDER >= MAX_ORDER);
	/*
	 * we use page->mapping and page->index in second tail page
	 * as list_head: assuming THP order >= 2
	 */
	MAYBE_BUILD_BUG_ON(HPAGE_PMD_ORDER < 2);

	err = hugepage_init_sysfs(&hugepage_kobj);
	if (err)
		goto err_sysfs;

	err = khugepaged_init();
	if (err)
		goto err_slab;

	err = register_shrinker(&huge_zero_page_shrinker);
	if (err)
		goto err_hzp_shrinker;
	err = register_shrinker(&deferred_split_shrinker);
	if (err)
		goto err_split_shrinker;

	/*
	 * By default disable transparent hugepages on smaller systems,
	 * where the extra memory used could hurt more than TLB overhead
	 * is likely to save.  The admin can still enable it through /sys.
	 */
	if (totalram_pages < (512 << (20 - PAGE_SHIFT))) {
		transparent_hugepage_flags = 0;
		return 0;
	}

	err = start_stop_khugepaged();
	if (err)
		goto err_khugepaged;

	return 0;
err_khugepaged:
	unregister_shrinker(&deferred_split_shrinker);
err_split_shrinker:
	unregister_shrinker(&huge_zero_page_shrinker);
err_hzp_shrinker:
	khugepaged_destroy();
err_slab:
	hugepage_exit_sysfs(hugepage_kobj);
err_sysfs:
	return err;
}
subsys_initcall(hugepage_init);

static int __init setup_transparent_hugepage(char *str)
{
	int ret = 0;
	if (!str)
		goto out;
	if (!strcmp(str, "always")) {
		set_bit(TRANSPARENT_HUGEPAGE_FLAG,
			&transparent_hugepage_flags);
		clear_bit(TRANSPARENT_HUGEPAGE_REQ_MADV_FLAG,
			  &transparent_hugepage_flags);
		ret = 1;
	} else if (!strcmp(str, "madvise")) {
		clear_bit(TRANSPARENT_HUGEPAGE_FLAG,
			  &transparent_hugepage_flags);
		set_bit(TRANSPARENT_HUGEPAGE_REQ_MADV_FLAG,
			&transparent_hugepage_flags);
		ret = 1;
	} else if (!strcmp(str, "never")) {
		clear_bit(TRANSPARENT_HUGEPAGE_FLAG,
			  &transparent_hugepage_flags);
		clear_bit(TRANSPARENT_HUGEPAGE_REQ_MADV_FLAG,
			  &transparent_hugepage_flags);
		ret = 1;
	}
out:
	if (!ret)
		pr_warn("transparent_hugepage= cannot parse, ignored\n");
	return ret;
}
__setup("transparent_hugepage=", setup_transparent_hugepage);

pmd_t maybe_pmd_mkwrite(pmd_t pmd, struct vm_area_struct *vma)
{
	if (likely(vma->vm_flags & VM_WRITE))
		pmd = pmd_mkwrite(pmd);
	return pmd;
}

static inline struct list_head *page_deferred_list(struct page *page)
{
	/*
	 * ->lru in the tail pages is occupied by compound_head.
	 * Let's use ->mapping + ->index in the second tail page as list_head.
	 */
	return (struct list_head *)&page[2].mapping;
}

void prep_transhuge_page(struct page *page)
{
	/*
	 * we use page->mapping and page->indexlru in second tail page
	 * as list_head: assuming THP order >= 2
	 */

	INIT_LIST_HEAD(page_deferred_list(page));
	set_compound_page_dtor(page, TRANSHUGE_PAGE_DTOR);
}

unsigned long __thp_get_unmapped_area(struct file *filp, unsigned long len,
		loff_t off, unsigned long flags, unsigned long size)
{
	unsigned long addr;
	loff_t off_end = off + len;
	loff_t off_align = round_up(off, size);
	unsigned long len_pad;

	if (off_end <= off_align || (off_end - off_align) < size)
		return 0;

	len_pad = len + size;
	if (len_pad < len || (off + len_pad) < off)
		return 0;

	addr = current->mm->get_unmapped_area(filp, 0, len_pad,
					      off >> PAGE_SHIFT, flags);
	if (IS_ERR_VALUE(addr))
		return 0;

	addr += (off - addr) & (size - 1);
	return addr;
}

unsigned long thp_get_unmapped_area(struct file *filp, unsigned long addr,
		unsigned long len, unsigned long pgoff, unsigned long flags)
{
	loff_t off = (loff_t)pgoff << PAGE_SHIFT;

	if (addr)
		goto out;
	if (!IS_DAX(filp->f_mapping->host) || !IS_ENABLED(CONFIG_FS_DAX_PMD))
		goto out;

	addr = __thp_get_unmapped_area(filp, len, off, flags, PMD_SIZE);
	if (addr)
		return addr;

 out:
	return current->mm->get_unmapped_area(filp, addr, len, pgoff, flags);
}
EXPORT_SYMBOL_GPL(thp_get_unmapped_area);

static int __do_huge_pmd_anonymous_page(struct vm_fault *vmf, struct page *page,
		gfp_t gfp)
{
	struct vm_area_struct *vma = vmf->vma;
	struct mem_cgroup *memcg;
	pgtable_t pgtable;
	unsigned long haddr = vmf->address & HPAGE_PMD_MASK;

	VM_BUG_ON_PAGE(!PageCompound(page), page);

	if (mem_cgroup_try_charge(page, vma->vm_mm, gfp, &memcg, true)) {
		put_page(page);
		count_vm_event(THP_FAULT_FALLBACK);
		return VM_FAULT_FALLBACK;
	}

	pgtable = pte_alloc_one(vma->vm_mm, haddr);
	if (unlikely(!pgtable)) {
		mem_cgroup_cancel_charge(page, memcg, true);
		put_page(page);
		return VM_FAULT_OOM;
	}

	clear_huge_page(page, haddr, HPAGE_PMD_NR);
	/*
	 * The memory barrier inside __SetPageUptodate makes sure that
	 * clear_huge_page writes become visible before the set_pmd_at()
	 * write.
	 */
	__SetPageUptodate(page);

	vmf->ptl = pmd_lock(vma->vm_mm, vmf->pmd);
	if (unlikely(!pmd_none(*vmf->pmd))) {
		spin_unlock(vmf->ptl);
		mem_cgroup_cancel_charge(page, memcg, true);
		put_page(page);
		pte_free(vma->vm_mm, pgtable);
	} else {
		pmd_t entry;

		/* Deliver the page fault to userland */
		if (userfaultfd_missing(vma)) {
			int ret;

			spin_unlock(vmf->ptl);
			mem_cgroup_cancel_charge(page, memcg, true);
			put_page(page);
			pte_free(vma->vm_mm, pgtable);
			ret = handle_userfault(vmf, VM_UFFD_MISSING);
			VM_BUG_ON(ret & VM_FAULT_FALLBACK);
			return ret;
		}

		entry = mk_huge_pmd(page, vma->vm_page_prot);
		entry = maybe_pmd_mkwrite(pmd_mkdirty(entry), vma);
		page_add_new_anon_rmap(page, vma, haddr, true);
		mem_cgroup_commit_charge(page, memcg, false, true);
		lru_cache_add_active_or_unevictable(page, vma);
		pgtable_trans_huge_deposit(vma->vm_mm, vmf->pmd, pgtable);
		set_pmd_at(vma->vm_mm, haddr, vmf->pmd, entry);
		add_mm_counter(vma->vm_mm, MM_ANONPAGES, HPAGE_PMD_NR);
		atomic_long_inc(&vma->vm_mm->nr_ptes);
		spin_unlock(vmf->ptl);
		count_vm_event(THP_FAULT_ALLOC);
	}

	return 0;
}

/*
 * always: directly stall for all thp allocations
 * defer: wake kswapd and fail if not immediately available
 * defer+madvise: wake kswapd and directly stall for MADV_HUGEPAGE, otherwise
 *		  fail if not immediately available
 * madvise: directly stall for MADV_HUGEPAGE, otherwise fail if not immediately
 *	    available
 * never: never stall for any thp allocation
 */
static inline gfp_t alloc_hugepage_direct_gfpmask(struct vm_area_struct *vma)
{
	const bool vma_madvised = !!(vma->vm_flags & VM_HUGEPAGE);

	if (test_bit(TRANSPARENT_HUGEPAGE_DEFRAG_DIRECT_FLAG, &transparent_hugepage_flags))
		return GFP_TRANSHUGE | (vma_madvised ? 0 : __GFP_NORETRY);
	if (test_bit(TRANSPARENT_HUGEPAGE_DEFRAG_KSWAPD_FLAG, &transparent_hugepage_flags))
		return GFP_TRANSHUGE_LIGHT | __GFP_KSWAPD_RECLAIM;
	if (test_bit(TRANSPARENT_HUGEPAGE_DEFRAG_KSWAPD_OR_MADV_FLAG, &transparent_hugepage_flags))
		return GFP_TRANSHUGE_LIGHT | (vma_madvised ? __GFP_DIRECT_RECLAIM :
							     __GFP_KSWAPD_RECLAIM);
	if (test_bit(TRANSPARENT_HUGEPAGE_DEFRAG_REQ_MADV_FLAG, &transparent_hugepage_flags))
		return GFP_TRANSHUGE_LIGHT | (vma_madvised ? __GFP_DIRECT_RECLAIM :
							     0);
	return GFP_TRANSHUGE_LIGHT;
}

/* Caller must hold page table lock. */
static bool set_huge_zero_page(pgtable_t pgtable, struct mm_struct *mm,
		struct vm_area_struct *vma, unsigned long haddr, pmd_t *pmd,
		struct page *zero_page)
{
	pmd_t entry;
	if (!pmd_none(*pmd))
		return false;
	entry = mk_pmd(zero_page, vma->vm_page_prot);
	entry = pmd_mkhuge(entry);
	if (pgtable)
		pgtable_trans_huge_deposit(mm, pmd, pgtable);
	set_pmd_at(mm, haddr, pmd, entry);
	atomic_long_inc(&mm->nr_ptes);
	return true;
}

int do_huge_pmd_anonymous_page(struct vm_fault *vmf)
{
	struct vm_area_struct *vma = vmf->vma;
	gfp_t gfp;
	struct page *page;
	unsigned long haddr = vmf->address & HPAGE_PMD_MASK;

	if (haddr < vma->vm_start || haddr + HPAGE_PMD_SIZE > vma->vm_end)
		return VM_FAULT_FALLBACK;
	if (unlikely(anon_vma_prepare(vma)))
		return VM_FAULT_OOM;
	if (unlikely(khugepaged_enter(vma, vma->vm_flags)))
		return VM_FAULT_OOM;
	if (!(vmf->flags & FAULT_FLAG_WRITE) &&
			!mm_forbids_zeropage(vma->vm_mm) &&
			transparent_hugepage_use_zero_page()) {
		pgtable_t pgtable;
		struct page *zero_page;
		bool set;
		int ret;
		pgtable = pte_alloc_one(vma->vm_mm, haddr);
		if (unlikely(!pgtable))
			return VM_FAULT_OOM;
		zero_page = mm_get_huge_zero_page(vma->vm_mm);
		if (unlikely(!zero_page)) {
			pte_free(vma->vm_mm, pgtable);
			count_vm_event(THP_FAULT_FALLBACK);
			return VM_FAULT_FALLBACK;
		}
		vmf->ptl = pmd_lock(vma->vm_mm, vmf->pmd);
		ret = 0;
		set = false;
		if (pmd_none(*vmf->pmd)) {
			if (userfaultfd_missing(vma)) {
				spin_unlock(vmf->ptl);
				ret = handle_userfault(vmf, VM_UFFD_MISSING);
				VM_BUG_ON(ret & VM_FAULT_FALLBACK);
			} else {
				set_huge_zero_page(pgtable, vma->vm_mm, vma,
						   haddr, vmf->pmd, zero_page);
				spin_unlock(vmf->ptl);
				set = true;
			}
		} else
			spin_unlock(vmf->ptl);
		if (!set)
			pte_free(vma->vm_mm, pgtable);
		return ret;
	}
	gfp = alloc_hugepage_direct_gfpmask(vma);
	page = alloc_hugepage_vma(gfp, vma, haddr, HPAGE_PMD_ORDER);
	if (unlikely(!page)) {
		count_vm_event(THP_FAULT_FALLBACK);
		return VM_FAULT_FALLBACK;
	}
	prep_transhuge_page(page);
	return __do_huge_pmd_anonymous_page(vmf, page, gfp);
}

static void insert_pfn_pmd(struct vm_area_struct *vma, unsigned long addr,
		pmd_t *pmd, pfn_t pfn, pgprot_t prot, bool write,
		pgtable_t pgtable)
{
	struct mm_struct *mm = vma->vm_mm;
	pmd_t entry;
	spinlock_t *ptl;

	ptl = pmd_lock(mm, pmd);
	entry = pmd_mkhuge(pfn_t_pmd(pfn, prot));
	if (pfn_t_devmap(pfn))
		entry = pmd_mkdevmap(entry);
	if (write) {
		entry = pmd_mkyoung(pmd_mkdirty(entry));
		entry = maybe_pmd_mkwrite(entry, vma);
	}

	if (pgtable) {
		pgtable_trans_huge_deposit(mm, pmd, pgtable);
		atomic_long_inc(&mm->nr_ptes);
	}

	set_pmd_at(mm, addr, pmd, entry);
	update_mmu_cache_pmd(vma, addr, pmd);
	spin_unlock(ptl);
}

int vmf_insert_pfn_pmd(struct vm_area_struct *vma, unsigned long addr,
			pmd_t *pmd, pfn_t pfn, bool write)
{
	pgprot_t pgprot = vma->vm_page_prot;
	pgtable_t pgtable = NULL;
	/*
	 * If we had pmd_special, we could avoid all these restrictions,
	 * but we need to be consistent with PTEs and architectures that
	 * can't support a 'special' bit.
	 */
	BUG_ON(!(vma->vm_flags & (VM_PFNMAP|VM_MIXEDMAP)));
	BUG_ON((vma->vm_flags & (VM_PFNMAP|VM_MIXEDMAP)) ==
						(VM_PFNMAP|VM_MIXEDMAP));
	BUG_ON((vma->vm_flags & VM_PFNMAP) && is_cow_mapping(vma->vm_flags));
	BUG_ON(!pfn_t_devmap(pfn));

	if (addr < vma->vm_start || addr >= vma->vm_end)
		return VM_FAULT_SIGBUS;

	if (arch_needs_pgtable_deposit()) {
		pgtable = pte_alloc_one(vma->vm_mm, addr);
		if (!pgtable)
			return VM_FAULT_OOM;
	}

	track_pfn_insert(vma, &pgprot, pfn);

	insert_pfn_pmd(vma, addr, pmd, pfn, pgprot, write, pgtable);
	return VM_FAULT_NOPAGE;
}
EXPORT_SYMBOL_GPL(vmf_insert_pfn_pmd);

#ifdef CONFIG_HAVE_ARCH_TRANSPARENT_HUGEPAGE_PUD
static pud_t maybe_pud_mkwrite(pud_t pud, struct vm_area_struct *vma)
{
	if (likely(vma->vm_flags & VM_WRITE))
		pud = pud_mkwrite(pud);
	return pud;
}

static void insert_pfn_pud(struct vm_area_struct *vma, unsigned long addr,
		pud_t *pud, pfn_t pfn, pgprot_t prot, bool write)
{
	struct mm_struct *mm = vma->vm_mm;
	pud_t entry;
	spinlock_t *ptl;

	ptl = pud_lock(mm, pud);
	entry = pud_mkhuge(pfn_t_pud(pfn, prot));
	if (pfn_t_devmap(pfn))
		entry = pud_mkdevmap(entry);
	if (write) {
		entry = pud_mkyoung(pud_mkdirty(entry));
		entry = maybe_pud_mkwrite(entry, vma);
	}
	set_pud_at(mm, addr, pud, entry);
	update_mmu_cache_pud(vma, addr, pud);
	spin_unlock(ptl);
}

int vmf_insert_pfn_pud(struct vm_area_struct *vma, unsigned long addr,
			pud_t *pud, pfn_t pfn, bool write)
{
	pgprot_t pgprot = vma->vm_page_prot;
	/*
	 * If we had pud_special, we could avoid all these restrictions,
	 * but we need to be consistent with PTEs and architectures that
	 * can't support a 'special' bit.
	 */
	BUG_ON(!(vma->vm_flags & (VM_PFNMAP|VM_MIXEDMAP)));
	BUG_ON((vma->vm_flags & (VM_PFNMAP|VM_MIXEDMAP)) ==
						(VM_PFNMAP|VM_MIXEDMAP));
	BUG_ON((vma->vm_flags & VM_PFNMAP) && is_cow_mapping(vma->vm_flags));
	BUG_ON(!pfn_t_devmap(pfn));

	if (addr < vma->vm_start || addr >= vma->vm_end)
		return VM_FAULT_SIGBUS;

	track_pfn_insert(vma, &pgprot, pfn);

	insert_pfn_pud(vma, addr, pud, pfn, pgprot, write);
	return VM_FAULT_NOPAGE;
}
EXPORT_SYMBOL_GPL(vmf_insert_pfn_pud);
#endif /* CONFIG_HAVE_ARCH_TRANSPARENT_HUGEPAGE_PUD */

static void touch_pmd(struct vm_area_struct *vma, unsigned long addr,
		pmd_t *pmd)
{
	pmd_t _pmd;

	/*
	 * We should set the dirty bit only for FOLL_WRITE but for now
	 * the dirty bit in the pmd is meaningless.  And if the dirty
	 * bit will become meaningful and we'll only set it with
	 * FOLL_WRITE, an atomic set_bit will be required on the pmd to
	 * set the young bit, instead of the current set_pmd_at.
	 */
	_pmd = pmd_mkyoung(pmd_mkdirty(*pmd));
	if (pmdp_set_access_flags(vma, addr & HPAGE_PMD_MASK,
				pmd, _pmd,  1))
		update_mmu_cache_pmd(vma, addr, pmd);
}

struct page *follow_devmap_pmd(struct vm_area_struct *vma, unsigned long addr,
		pmd_t *pmd, int flags)
{
	unsigned long pfn = pmd_pfn(*pmd);
	struct mm_struct *mm = vma->vm_mm;
	struct dev_pagemap *pgmap;
	struct page *page;

	assert_spin_locked(pmd_lockptr(mm, pmd));

	/*
	 * When we COW a devmap PMD entry, we split it into PTEs, so we should
	 * not be in this function with `flags & FOLL_COW` set.
	 */
	WARN_ONCE(flags & FOLL_COW, "mm: In follow_devmap_pmd with FOLL_COW set");

	if (flags & FOLL_WRITE && !pmd_write(*pmd))
		return NULL;

	if (pmd_present(*pmd) && pmd_devmap(*pmd))
		/* pass */;
	else
		return NULL;

	if (flags & FOLL_TOUCH)
		touch_pmd(vma, addr, pmd);

	/*
	 * device mapped pages can only be returned if the
	 * caller will manage the page reference count.
	 */
	if (!(flags & FOLL_GET))
		return ERR_PTR(-EEXIST);

	pfn += (addr & ~PMD_MASK) >> PAGE_SHIFT;
	pgmap = get_dev_pagemap(pfn, NULL);
	if (!pgmap)
		return ERR_PTR(-EFAULT);
	page = pfn_to_page(pfn);
	get_page(page);
	put_dev_pagemap(pgmap);

	return page;
}

int copy_huge_pmd(struct mm_struct *dst_mm, struct mm_struct *src_mm,
		  pmd_t *dst_pmd, pmd_t *src_pmd, unsigned long addr,
		  struct vm_area_struct *vma)
{
	spinlock_t *dst_ptl, *src_ptl;
	struct page *src_page;
	pmd_t pmd;
	pgtable_t pgtable = NULL;
	int ret = -ENOMEM;

	/* Skip if can be re-fill on fault */
	if (!vma_is_anonymous(vma))
		return 0;

	pgtable = pte_alloc_one(dst_mm, addr);
	if (unlikely(!pgtable))
		goto out;

	dst_ptl = pmd_lock(dst_mm, dst_pmd);
	src_ptl = pmd_lockptr(src_mm, src_pmd);
	spin_lock_nested(src_ptl, SINGLE_DEPTH_NESTING);

	ret = -EAGAIN;
	pmd = *src_pmd;
	if (unlikely(!pmd_trans_huge(pmd))) {
		pte_free(dst_mm, pgtable);
		goto out_unlock;
	}
	/*
	 * When page table lock is held, the huge zero pmd should not be
	 * under splitting since we don't split the page itself, only pmd to
	 * a page table.
	 */
	if (is_huge_zero_pmd(pmd)) {
		struct page *zero_page;
		/*
		 * get_huge_zero_page() will never allocate a new page here,
		 * since we already have a zero page to copy. It just takes a
		 * reference.
		 */
		zero_page = mm_get_huge_zero_page(dst_mm);
		set_huge_zero_page(pgtable, dst_mm, vma, addr, dst_pmd,
				zero_page);
		ret = 0;
		goto out_unlock;
	}

	src_page = pmd_page(pmd);
	VM_BUG_ON_PAGE(!PageHead(src_page), src_page);
	get_page(src_page);
	page_dup_rmap(src_page, true);
	add_mm_counter(dst_mm, MM_ANONPAGES, HPAGE_PMD_NR);
	atomic_long_inc(&dst_mm->nr_ptes);
	pgtable_trans_huge_deposit(dst_mm, dst_pmd, pgtable);

	pmdp_set_wrprotect(src_mm, addr, src_pmd);
	pmd = pmd_mkold(pmd_wrprotect(pmd));
	set_pmd_at(dst_mm, addr, dst_pmd, pmd);

	ret = 0;
out_unlock:
	spin_unlock(src_ptl);
	spin_unlock(dst_ptl);
out:
	return ret;
}

#ifdef CONFIG_HAVE_ARCH_TRANSPARENT_HUGEPAGE_PUD
static void touch_pud(struct vm_area_struct *vma, unsigned long addr,
		pud_t *pud)
{
	pud_t _pud;

	/*
	 * We should set the dirty bit only for FOLL_WRITE but for now
	 * the dirty bit in the pud is meaningless.  And if the dirty
	 * bit will become meaningful and we'll only set it with
	 * FOLL_WRITE, an atomic set_bit will be required on the pud to
	 * set the young bit, instead of the current set_pud_at.
	 */
	_pud = pud_mkyoung(pud_mkdirty(*pud));
	if (pudp_set_access_flags(vma, addr & HPAGE_PUD_MASK,
				pud, _pud,  1))
		update_mmu_cache_pud(vma, addr, pud);
}

struct page *follow_devmap_pud(struct vm_area_struct *vma, unsigned long addr,
		pud_t *pud, int flags)
{
	unsigned long pfn = pud_pfn(*pud);
	struct mm_struct *mm = vma->vm_mm;
	struct dev_pagemap *pgmap;
	struct page *page;

	assert_spin_locked(pud_lockptr(mm, pud));

	if (flags & FOLL_WRITE && !pud_write(*pud))
		return NULL;

	if (pud_present(*pud) && pud_devmap(*pud))
		/* pass */;
	else
		return NULL;

	if (flags & FOLL_TOUCH)
		touch_pud(vma, addr, pud);

	/*
	 * device mapped pages can only be returned if the
	 * caller will manage the page reference count.
	 */
	if (!(flags & FOLL_GET))
		return ERR_PTR(-EEXIST);

	pfn += (addr & ~PUD_MASK) >> PAGE_SHIFT;
	pgmap = get_dev_pagemap(pfn, NULL);
	if (!pgmap)
		return ERR_PTR(-EFAULT);
	page = pfn_to_page(pfn);
	get_page(page);
	put_dev_pagemap(pgmap);

	return page;
}

int copy_huge_pud(struct mm_struct *dst_mm, struct mm_struct *src_mm,
		  pud_t *dst_pud, pud_t *src_pud, unsigned long addr,
		  struct vm_area_struct *vma)
{
	spinlock_t *dst_ptl, *src_ptl;
	pud_t pud;
	int ret;

	dst_ptl = pud_lock(dst_mm, dst_pud);
	src_ptl = pud_lockptr(src_mm, src_pud);
	spin_lock_nested(src_ptl, SINGLE_DEPTH_NESTING);

	ret = -EAGAIN;
	pud = *src_pud;
	if (unlikely(!pud_trans_huge(pud) && !pud_devmap(pud)))
		goto out_unlock;

	/*
	 * When page table lock is held, the huge zero pud should not be
	 * under splitting since we don't split the page itself, only pud to
	 * a page table.
	 */
	if (is_huge_zero_pud(pud)) {
		/* No huge zero pud yet */
	}

	pudp_set_wrprotect(src_mm, addr, src_pud);
	pud = pud_mkold(pud_wrprotect(pud));
	set_pud_at(dst_mm, addr, dst_pud, pud);

	ret = 0;
out_unlock:
	spin_unlock(src_ptl);
	spin_unlock(dst_ptl);
	return ret;
}

void huge_pud_set_accessed(struct vm_fault *vmf, pud_t orig_pud)
{
	pud_t entry;
	unsigned long haddr;
	bool write = vmf->flags & FAULT_FLAG_WRITE;

	vmf->ptl = pud_lock(vmf->vma->vm_mm, vmf->pud);
	if (unlikely(!pud_same(*vmf->pud, orig_pud)))
		goto unlock;

	entry = pud_mkyoung(orig_pud);
	if (write)
		entry = pud_mkdirty(entry);
	haddr = vmf->address & HPAGE_PUD_MASK;
	if (pudp_set_access_flags(vmf->vma, haddr, vmf->pud, entry, write))
		update_mmu_cache_pud(vmf->vma, vmf->address, vmf->pud);

unlock:
	spin_unlock(vmf->ptl);
}
#endif /* CONFIG_HAVE_ARCH_TRANSPARENT_HUGEPAGE_PUD */

void huge_pmd_set_accessed(struct vm_fault *vmf, pmd_t orig_pmd)
{
	pmd_t entry;
	unsigned long haddr;
	bool write = vmf->flags & FAULT_FLAG_WRITE;

	vmf->ptl = pmd_lock(vmf->vma->vm_mm, vmf->pmd);
	if (unlikely(!pmd_same(*vmf->pmd, orig_pmd)))
		goto unlock;

	entry = pmd_mkyoung(orig_pmd);
	if (write)
		entry = pmd_mkdirty(entry);
	haddr = vmf->address & HPAGE_PMD_MASK;
	if (pmdp_set_access_flags(vmf->vma, haddr, vmf->pmd, entry, write))
		update_mmu_cache_pmd(vmf->vma, vmf->address, vmf->pmd);

unlock:
	spin_unlock(vmf->ptl);
}

static int do_huge_pmd_wp_page_fallback(struct vm_fault *vmf, pmd_t orig_pmd,
		struct page *page)
{
	struct vm_area_struct *vma = vmf->vma;
	unsigned long haddr = vmf->address & HPAGE_PMD_MASK;
	struct mem_cgroup *memcg;
	pgtable_t pgtable;
	pmd_t _pmd;
	int ret = 0, i;
	struct page **pages;
	unsigned long mmun_start;	/* For mmu_notifiers */
	unsigned long mmun_end;		/* For mmu_notifiers */

	pages = kmalloc(sizeof(struct page *) * HPAGE_PMD_NR,
			GFP_KERNEL);
	if (unlikely(!pages)) {
		ret |= VM_FAULT_OOM;
		goto out;
	}

	for (i = 0; i < HPAGE_PMD_NR; i++) {
		pages[i] = alloc_page_vma_node(GFP_HIGHUSER_MOVABLE, vma,
					       vmf->address, page_to_nid(page));
		if (unlikely(!pages[i] ||
			     mem_cgroup_try_charge(pages[i], vma->vm_mm,
				     GFP_KERNEL, &memcg, false))) {
			if (pages[i])
				put_page(pages[i]);
			while (--i >= 0) {
				memcg = (void *)page_private(pages[i]);
				set_page_private(pages[i], 0);
				mem_cgroup_cancel_charge(pages[i], memcg,
						false);
				put_page(pages[i]);
			}
			kfree(pages);
			ret |= VM_FAULT_OOM;
			goto out;
		}
		set_page_private(pages[i], (unsigned long)memcg);
	}

	for (i = 0; i < HPAGE_PMD_NR; i++) {
		copy_user_highpage(pages[i], page + i,
				   haddr + PAGE_SIZE * i, vma);
		__SetPageUptodate(pages[i]);
		cond_resched();
	}

	mmun_start = haddr;
	mmun_end   = haddr + HPAGE_PMD_SIZE;
	mmu_notifier_invalidate_range_start(vma->vm_mm, mmun_start, mmun_end);

	vmf->ptl = pmd_lock(vma->vm_mm, vmf->pmd);
	if (unlikely(!pmd_same(*vmf->pmd, orig_pmd)))
		goto out_free_pages;
	VM_BUG_ON_PAGE(!PageHead(page), page);

	pmdp_huge_clear_flush_notify(vma, haddr, vmf->pmd);
	/* leave pmd empty until pte is filled */

	pgtable = pgtable_trans_huge_withdraw(vma->vm_mm, vmf->pmd);
	pmd_populate(vma->vm_mm, &_pmd, pgtable);

	for (i = 0; i < HPAGE_PMD_NR; i++, haddr += PAGE_SIZE) {
		pte_t entry;
		entry = mk_pte(pages[i], vma->vm_page_prot);
		entry = maybe_mkwrite(pte_mkdirty(entry), vma);
		memcg = (void *)page_private(pages[i]);
		set_page_private(pages[i], 0);
		page_add_new_anon_rmap(pages[i], vmf->vma, haddr, false);
		mem_cgroup_commit_charge(pages[i], memcg, false, false);
		lru_cache_add_active_or_unevictable(pages[i], vma);
		vmf->pte = pte_offset_map(&_pmd, haddr);
		VM_BUG_ON(!pte_none(*vmf->pte));
		set_pte_at(vma->vm_mm, haddr, vmf->pte, entry);
		pte_unmap(vmf->pte);
	}
	kfree(pages);

	smp_wmb(); /* make pte visible before pmd */
	pmd_populate(vma->vm_mm, vmf->pmd, pgtable);
	page_remove_rmap(page, true);
	spin_unlock(vmf->ptl);

	mmu_notifier_invalidate_range_end(vma->vm_mm, mmun_start, mmun_end);

	ret |= VM_FAULT_WRITE;
	put_page(page);

out:
	return ret;

out_free_pages:
	spin_unlock(vmf->ptl);
	mmu_notifier_invalidate_range_end(vma->vm_mm, mmun_start, mmun_end);
	for (i = 0; i < HPAGE_PMD_NR; i++) {
		memcg = (void *)page_private(pages[i]);
		set_page_private(pages[i], 0);
		mem_cgroup_cancel_charge(pages[i], memcg, false);
		put_page(pages[i]);
	}
	kfree(pages);
	goto out;
}

int do_huge_pmd_wp_page(struct vm_fault *vmf, pmd_t orig_pmd)
{
	struct vm_area_struct *vma = vmf->vma;
	struct page *page = NULL, *new_page;
	struct mem_cgroup *memcg;
	unsigned long haddr = vmf->address & HPAGE_PMD_MASK;
	unsigned long mmun_start;	/* For mmu_notifiers */
	unsigned long mmun_end;		/* For mmu_notifiers */
	gfp_t huge_gfp;			/* for allocation and charge */
	int ret = 0;

	vmf->ptl = pmd_lockptr(vma->vm_mm, vmf->pmd);
	VM_BUG_ON_VMA(!vma->anon_vma, vma);
	if (is_huge_zero_pmd(orig_pmd))
		goto alloc;
	spin_lock(vmf->ptl);
	if (unlikely(!pmd_same(*vmf->pmd, orig_pmd)))
		goto out_unlock;

	page = pmd_page(orig_pmd);
	VM_BUG_ON_PAGE(!PageCompound(page) || !PageHead(page), page);
	/*
	 * We can only reuse the page if nobody else maps the huge page or it's
	 * part.
	 */
	if (page_trans_huge_mapcount(page, NULL) == 1) {
		pmd_t entry;
		entry = pmd_mkyoung(orig_pmd);
		entry = maybe_pmd_mkwrite(pmd_mkdirty(entry), vma);
		if (pmdp_set_access_flags(vma, haddr, vmf->pmd, entry,  1))
			update_mmu_cache_pmd(vma, vmf->address, vmf->pmd);
		ret |= VM_FAULT_WRITE;
		goto out_unlock;
	}
	get_page(page);
	spin_unlock(vmf->ptl);
alloc:
	if (transparent_hugepage_enabled(vma) &&
	    !transparent_hugepage_debug_cow()) {
		huge_gfp = alloc_hugepage_direct_gfpmask(vma);
		new_page = alloc_hugepage_vma(huge_gfp, vma, haddr, HPAGE_PMD_ORDER);
	} else
		new_page = NULL;

	if (likely(new_page)) {
		prep_transhuge_page(new_page);
	} else {
		if (!page) {
			split_huge_pmd(vma, vmf->pmd, vmf->address);
			ret |= VM_FAULT_FALLBACK;
		} else {
			ret = do_huge_pmd_wp_page_fallback(vmf, orig_pmd, page);
			if (ret & VM_FAULT_OOM) {
				split_huge_pmd(vma, vmf->pmd, vmf->address);
				ret |= VM_FAULT_FALLBACK;
			}
			put_page(page);
		}
		count_vm_event(THP_FAULT_FALLBACK);
		goto out;
	}

	if (unlikely(mem_cgroup_try_charge(new_page, vma->vm_mm,
					huge_gfp, &memcg, true))) {
		put_page(new_page);
		split_huge_pmd(vma, vmf->pmd, vmf->address);
		if (page)
			put_page(page);
		ret |= VM_FAULT_FALLBACK;
		count_vm_event(THP_FAULT_FALLBACK);
		goto out;
	}

	count_vm_event(THP_FAULT_ALLOC);

	if (!page)
		clear_huge_page(new_page, haddr, HPAGE_PMD_NR);
	else
		copy_user_huge_page(new_page, page, haddr, vma, HPAGE_PMD_NR);
	__SetPageUptodate(new_page);

	mmun_start = haddr;
	mmun_end   = haddr + HPAGE_PMD_SIZE;
	mmu_notifier_invalidate_range_start(vma->vm_mm, mmun_start, mmun_end);

	spin_lock(vmf->ptl);
	if (page)
		put_page(page);
	if (unlikely(!pmd_same(*vmf->pmd, orig_pmd))) {
		spin_unlock(vmf->ptl);
		mem_cgroup_cancel_charge(new_page, memcg, true);
		put_page(new_page);
		goto out_mn;
	} else {
		pmd_t entry;
		entry = mk_huge_pmd(new_page, vma->vm_page_prot);
		entry = maybe_pmd_mkwrite(pmd_mkdirty(entry), vma);
		pmdp_huge_clear_flush_notify(vma, haddr, vmf->pmd);
		page_add_new_anon_rmap(new_page, vma, haddr, true);
		mem_cgroup_commit_charge(new_page, memcg, false, true);
		lru_cache_add_active_or_unevictable(new_page, vma);
		set_pmd_at(vma->vm_mm, haddr, vmf->pmd, entry);
		update_mmu_cache_pmd(vma, vmf->address, vmf->pmd);
		if (!page) {
			add_mm_counter(vma->vm_mm, MM_ANONPAGES, HPAGE_PMD_NR);
		} else {
			VM_BUG_ON_PAGE(!PageHead(page), page);
			page_remove_rmap(page, true);
			put_page(page);
		}
		ret |= VM_FAULT_WRITE;
	}
	spin_unlock(vmf->ptl);
out_mn:
	mmu_notifier_invalidate_range_end(vma->vm_mm, mmun_start, mmun_end);
out:
	return ret;
out_unlock:
	spin_unlock(vmf->ptl);
	return ret;
}

/*
 * FOLL_FORCE can write to even unwritable pmd's, but only
 * after we've gone through a COW cycle and they are dirty.
 */
static inline bool can_follow_write_pmd(pmd_t pmd, unsigned int flags)
{
	return pmd_write(pmd) ||
	       ((flags & FOLL_FORCE) && (flags & FOLL_COW) && pmd_dirty(pmd));
}

struct page *follow_trans_huge_pmd(struct vm_area_struct *vma,
				   unsigned long addr,
				   pmd_t *pmd,
				   unsigned int flags)
{
	struct mm_struct *mm = vma->vm_mm;
	struct page *page = NULL;

	assert_spin_locked(pmd_lockptr(mm, pmd));

	if (flags & FOLL_WRITE && !can_follow_write_pmd(*pmd, flags))
		goto out;

	/* Avoid dumping huge zero page */
	if ((flags & FOLL_DUMP) && is_huge_zero_pmd(*pmd))
		return ERR_PTR(-EFAULT);

	/* Full NUMA hinting faults to serialise migration in fault paths */
	if ((flags & FOLL_NUMA) && pmd_protnone(*pmd))
		goto out;

	page = pmd_page(*pmd);
	VM_BUG_ON_PAGE(!PageHead(page) && !is_zone_device_page(page), page);
	if (flags & FOLL_TOUCH)
		touch_pmd(vma, addr, pmd);
	if ((flags & FOLL_MLOCK) && (vma->vm_flags & VM_LOCKED)) {
		/*
		 * We don't mlock() pte-mapped THPs. This way we can avoid
		 * leaking mlocked pages into non-VM_LOCKED VMAs.
		 *
		 * For anon THP:
		 *
		 * In most cases the pmd is the only mapping of the page as we
		 * break COW for the mlock() -- see gup_flags |= FOLL_WRITE for
		 * writable private mappings in populate_vma_page_range().
		 *
		 * The only scenario when we have the page shared here is if we
		 * mlocking read-only mapping shared over fork(). We skip
		 * mlocking such pages.
		 *
		 * For file THP:
		 *
		 * We can expect PageDoubleMap() to be stable under page lock:
		 * for file pages we set it in page_add_file_rmap(), which
		 * requires page to be locked.
		 */

		if (PageAnon(page) && compound_mapcount(page) != 1)
			goto skip_mlock;
		if (PageDoubleMap(page) || !page->mapping)
			goto skip_mlock;
		if (!trylock_page(page))
			goto skip_mlock;
		lru_add_drain();
		if (page->mapping && !PageDoubleMap(page))
			mlock_vma_page(page);
		unlock_page(page);
	}
skip_mlock:
	page += (addr & ~HPAGE_PMD_MASK) >> PAGE_SHIFT;
	VM_BUG_ON_PAGE(!PageCompound(page) && !is_zone_device_page(page), page);
	if (flags & FOLL_GET)
		get_page(page);

out:
	return page;
}

/* NUMA hinting page fault entry point for trans huge pmds */
int do_huge_pmd_numa_page(struct vm_fault *vmf, pmd_t pmd)
{
	struct vm_area_struct *vma = vmf->vma;
	struct anon_vma *anon_vma = NULL;
	struct page *page;
	unsigned long haddr = vmf->address & HPAGE_PMD_MASK;
	int page_nid = -1, this_nid = numa_node_id();
	int target_nid, last_cpupid = -1;
	bool need_flush = false;
	bool page_locked;
	bool migrated = false;
	bool was_writable;
	int flags = 0;

	vmf->ptl = pmd_lock(vma->vm_mm, vmf->pmd);
	if (unlikely(!pmd_same(pmd, *vmf->pmd)))
		goto out_unlock;

	/*
	 * If there are potential migrations, wait for completion and retry
	 * without disrupting NUMA hinting information. Do not relock and
	 * check_same as the page may no longer be mapped.
	 */
	if (unlikely(pmd_trans_migrating(*vmf->pmd))) {
		page = pmd_page(*vmf->pmd);
		if (!get_page_unless_zero(page))
			goto out_unlock;
		spin_unlock(vmf->ptl);
		wait_on_page_locked(page);
		put_page(page);
		goto out;
	}

	page = pmd_page(pmd);
	BUG_ON(is_huge_zero_page(page));
	page_nid = page_to_nid(page);
	last_cpupid = page_cpupid_last(page);
	count_vm_numa_event(NUMA_HINT_FAULTS);
	if (page_nid == this_nid) {
		count_vm_numa_event(NUMA_HINT_FAULTS_LOCAL);
		flags |= TNF_FAULT_LOCAL;
	}

	/* See similar comment in do_numa_page for explanation */
	if (!pmd_savedwrite(pmd))
		flags |= TNF_NO_GROUP;

	/*
	 * Acquire the page lock to serialise THP migrations but avoid dropping
	 * page_table_lock if at all possible
	 */
	page_locked = trylock_page(page);
	target_nid = mpol_misplaced(page, vma, haddr);
	if (target_nid == -1) {
		/* If the page was locked, there are no parallel migrations */
		if (page_locked)
			goto clear_pmdnuma;
	}

	/* Migration could have started since the pmd_trans_migrating check */
	if (!page_locked) {
		page_nid = -1;
		if (!get_page_unless_zero(page))
			goto out_unlock;
		spin_unlock(vmf->ptl);
		wait_on_page_locked(page);
		put_page(page);
		goto out;
	}

	/*
	 * Page is misplaced. Page lock serialises migrations. Acquire anon_vma
	 * to serialises splits
	 */
	get_page(page);
	spin_unlock(vmf->ptl);
	anon_vma = page_lock_anon_vma_read(page);

	/* Confirm the PMD did not change while page_table_lock was released */
	spin_lock(vmf->ptl);
	if (unlikely(!pmd_same(pmd, *vmf->pmd))) {
		unlock_page(page);
		put_page(page);
		page_nid = -1;
		goto out_unlock;
	}

	/* Bail if we fail to protect against THP splits for any reason */
	if (unlikely(!anon_vma)) {
		put_page(page);
		page_nid = -1;
		goto clear_pmdnuma;
	}

	/*
<<<<<<< HEAD
	 * Since we took the NUMA fault, we must have observed the !accessible
	 * bit. Make sure all other CPUs agree with that, to avoid them
	 * modifying the page we're about to migrate.
	 *
	 * Must be done under PTL such that we'll observe the relevant
	 * set_tlb_flush_pending().
	 */
	if (mm_tlb_flush_pending(vma->vm_mm))
		need_flush = true;
=======
	 * The page_table_lock above provides a memory barrier
	 * with change_protection_range.
	 */
	if (mm_tlb_flush_pending(vma->vm_mm))
		flush_tlb_range(vma, haddr, haddr + HPAGE_PMD_SIZE);
>>>>>>> b2dbdf2c

	/*
	 * Migrate the THP to the requested node, returns with page unlocked
	 * and access rights restored.
	 */
	spin_unlock(vmf->ptl);

	/*
	 * We are not sure a pending tlb flush here is for a huge page
	 * mapping or not. Hence use the tlb range variant
	 */
	if (need_flush)
		flush_tlb_range(vma, haddr, haddr + HPAGE_PMD_SIZE);

	migrated = migrate_misplaced_transhuge_page(vma->vm_mm, vma,
				vmf->pmd, pmd, vmf->address, page, target_nid);
	if (migrated) {
		flags |= TNF_MIGRATED;
		page_nid = target_nid;
	} else
		flags |= TNF_MIGRATE_FAIL;

	goto out;
clear_pmdnuma:
	BUG_ON(!PageLocked(page));
	was_writable = pmd_savedwrite(pmd);
	pmd = pmd_modify(pmd, vma->vm_page_prot);
	pmd = pmd_mkyoung(pmd);
	if (was_writable)
		pmd = pmd_mkwrite(pmd);
	set_pmd_at(vma->vm_mm, haddr, vmf->pmd, pmd);
	update_mmu_cache_pmd(vma, vmf->address, vmf->pmd);
	unlock_page(page);
out_unlock:
	spin_unlock(vmf->ptl);

out:
	if (anon_vma)
		page_unlock_anon_vma_read(anon_vma);

	if (page_nid != -1)
		task_numa_fault(last_cpupid, page_nid, HPAGE_PMD_NR,
				flags);

	return 0;
}

/*
 * Return true if we do MADV_FREE successfully on entire pmd page.
 * Otherwise, return false.
 */
bool madvise_free_huge_pmd(struct mmu_gather *tlb, struct vm_area_struct *vma,
		pmd_t *pmd, unsigned long addr, unsigned long next)
{
	spinlock_t *ptl;
	pmd_t orig_pmd;
	struct page *page;
	struct mm_struct *mm = tlb->mm;
	bool ret = false;

	tlb_remove_check_page_size_change(tlb, HPAGE_PMD_SIZE);

	ptl = pmd_trans_huge_lock(pmd, vma);
	if (!ptl)
		goto out_unlocked;

	orig_pmd = *pmd;
	if (is_huge_zero_pmd(orig_pmd))
		goto out;

	page = pmd_page(orig_pmd);
	/*
	 * If other processes are mapping this page, we couldn't discard
	 * the page unless they all do MADV_FREE so let's skip the page.
	 */
	if (page_mapcount(page) != 1)
		goto out;

	if (!trylock_page(page))
		goto out;

	/*
	 * If user want to discard part-pages of THP, split it so MADV_FREE
	 * will deactivate only them.
	 */
	if (next - addr != HPAGE_PMD_SIZE) {
		get_page(page);
		spin_unlock(ptl);
		split_huge_page(page);
		unlock_page(page);
		put_page(page);
		goto out_unlocked;
	}

	if (PageDirty(page))
		ClearPageDirty(page);
	unlock_page(page);

	if (pmd_young(orig_pmd) || pmd_dirty(orig_pmd)) {
		pmdp_invalidate(vma, addr, pmd);
		orig_pmd = pmd_mkold(orig_pmd);
		orig_pmd = pmd_mkclean(orig_pmd);

		set_pmd_at(mm, addr, pmd, orig_pmd);
		tlb_remove_pmd_tlb_entry(tlb, pmd, addr);
	}

	mark_page_lazyfree(page);
	ret = true;
out:
	spin_unlock(ptl);
out_unlocked:
	return ret;
}

static inline void zap_deposited_table(struct mm_struct *mm, pmd_t *pmd)
{
	pgtable_t pgtable;

	pgtable = pgtable_trans_huge_withdraw(mm, pmd);
	pte_free(mm, pgtable);
	atomic_long_dec(&mm->nr_ptes);
}

int zap_huge_pmd(struct mmu_gather *tlb, struct vm_area_struct *vma,
		 pmd_t *pmd, unsigned long addr)
{
	pmd_t orig_pmd;
	spinlock_t *ptl;

	tlb_remove_check_page_size_change(tlb, HPAGE_PMD_SIZE);

	ptl = __pmd_trans_huge_lock(pmd, vma);
	if (!ptl)
		return 0;
	/*
	 * For architectures like ppc64 we look at deposited pgtable
	 * when calling pmdp_huge_get_and_clear. So do the
	 * pgtable_trans_huge_withdraw after finishing pmdp related
	 * operations.
	 */
	orig_pmd = pmdp_huge_get_and_clear_full(tlb->mm, addr, pmd,
			tlb->fullmm);
	tlb_remove_pmd_tlb_entry(tlb, pmd, addr);
	if (vma_is_dax(vma)) {
		if (arch_needs_pgtable_deposit())
			zap_deposited_table(tlb->mm, pmd);
		spin_unlock(ptl);
		if (is_huge_zero_pmd(orig_pmd))
			tlb_remove_page_size(tlb, pmd_page(orig_pmd), HPAGE_PMD_SIZE);
	} else if (is_huge_zero_pmd(orig_pmd)) {
		zap_deposited_table(tlb->mm, pmd);
		spin_unlock(ptl);
		tlb_remove_page_size(tlb, pmd_page(orig_pmd), HPAGE_PMD_SIZE);
	} else {
		struct page *page = pmd_page(orig_pmd);
		page_remove_rmap(page, true);
		VM_BUG_ON_PAGE(page_mapcount(page) < 0, page);
		VM_BUG_ON_PAGE(!PageHead(page), page);
		if (PageAnon(page)) {
			zap_deposited_table(tlb->mm, pmd);
			add_mm_counter(tlb->mm, MM_ANONPAGES, -HPAGE_PMD_NR);
		} else {
			if (arch_needs_pgtable_deposit())
				zap_deposited_table(tlb->mm, pmd);
			add_mm_counter(tlb->mm, MM_FILEPAGES, -HPAGE_PMD_NR);
		}
		spin_unlock(ptl);
		tlb_remove_page_size(tlb, page, HPAGE_PMD_SIZE);
	}
	return 1;
}

#ifndef pmd_move_must_withdraw
static inline int pmd_move_must_withdraw(spinlock_t *new_pmd_ptl,
					 spinlock_t *old_pmd_ptl,
					 struct vm_area_struct *vma)
{
	/*
	 * With split pmd lock we also need to move preallocated
	 * PTE page table if new_pmd is on different PMD page table.
	 *
	 * We also don't deposit and withdraw tables for file pages.
	 */
	return (new_pmd_ptl != old_pmd_ptl) && vma_is_anonymous(vma);
}
#endif

bool move_huge_pmd(struct vm_area_struct *vma, unsigned long old_addr,
		  unsigned long new_addr, unsigned long old_end,
		  pmd_t *old_pmd, pmd_t *new_pmd, bool *need_flush)
{
	spinlock_t *old_ptl, *new_ptl;
	pmd_t pmd;
	struct mm_struct *mm = vma->vm_mm;
	bool force_flush = false;

	if ((old_addr & ~HPAGE_PMD_MASK) ||
	    (new_addr & ~HPAGE_PMD_MASK) ||
	    old_end - old_addr < HPAGE_PMD_SIZE)
		return false;

	/*
	 * The destination pmd shouldn't be established, free_pgtables()
	 * should have release it.
	 */
	if (WARN_ON(!pmd_none(*new_pmd))) {
		VM_BUG_ON(pmd_trans_huge(*new_pmd));
		return false;
	}

	/*
	 * We don't have to worry about the ordering of src and dst
	 * ptlocks because exclusive mmap_sem prevents deadlock.
	 */
	old_ptl = __pmd_trans_huge_lock(old_pmd, vma);
	if (old_ptl) {
		new_ptl = pmd_lockptr(mm, new_pmd);
		if (new_ptl != old_ptl)
			spin_lock_nested(new_ptl, SINGLE_DEPTH_NESTING);
		pmd = pmdp_huge_get_and_clear(mm, old_addr, old_pmd);
		if (pmd_present(pmd) && pmd_dirty(pmd))
			force_flush = true;
		VM_BUG_ON(!pmd_none(*new_pmd));

		if (pmd_move_must_withdraw(new_ptl, old_ptl, vma)) {
			pgtable_t pgtable;
			pgtable = pgtable_trans_huge_withdraw(mm, old_pmd);
			pgtable_trans_huge_deposit(mm, new_pmd, pgtable);
		}
		set_pmd_at(mm, new_addr, new_pmd, pmd_mksoft_dirty(pmd));
		if (new_ptl != old_ptl)
			spin_unlock(new_ptl);
		if (force_flush)
			flush_tlb_range(vma, old_addr, old_addr + PMD_SIZE);
		else
			*need_flush = true;
		spin_unlock(old_ptl);
		return true;
	}
	return false;
}

/*
 * Returns
 *  - 0 if PMD could not be locked
 *  - 1 if PMD was locked but protections unchange and TLB flush unnecessary
 *  - HPAGE_PMD_NR is protections changed and TLB flush necessary
 */
int change_huge_pmd(struct vm_area_struct *vma, pmd_t *pmd,
		unsigned long addr, pgprot_t newprot, int prot_numa)
{
	struct mm_struct *mm = vma->vm_mm;
	spinlock_t *ptl;
	pmd_t entry;
	bool preserve_write;
	int ret;

	ptl = __pmd_trans_huge_lock(pmd, vma);
	if (!ptl)
		return 0;

	preserve_write = prot_numa && pmd_write(*pmd);
	ret = 1;

	/*
	 * Avoid trapping faults against the zero page. The read-only
	 * data is likely to be read-cached on the local CPU and
	 * local/remote hits to the zero page are not interesting.
	 */
	if (prot_numa && is_huge_zero_pmd(*pmd))
		goto unlock;

	if (prot_numa && pmd_protnone(*pmd))
		goto unlock;

	/*
	 * In case prot_numa, we are under down_read(mmap_sem). It's critical
	 * to not clear pmd intermittently to avoid race with MADV_DONTNEED
	 * which is also under down_read(mmap_sem):
	 *
	 *	CPU0:				CPU1:
	 *				change_huge_pmd(prot_numa=1)
	 *				 pmdp_huge_get_and_clear_notify()
	 * madvise_dontneed()
	 *  zap_pmd_range()
	 *   pmd_trans_huge(*pmd) == 0 (without ptl)
	 *   // skip the pmd
	 *				 set_pmd_at();
	 *				 // pmd is re-established
	 *
	 * The race makes MADV_DONTNEED miss the huge pmd and don't clear it
	 * which may break userspace.
	 *
	 * pmdp_invalidate() is required to make sure we don't miss
	 * dirty/young flags set by hardware.
	 */
	entry = *pmd;
	pmdp_invalidate(vma, addr, pmd);

	/*
	 * Recover dirty/young flags.  It relies on pmdp_invalidate to not
	 * corrupt them.
	 */
	if (pmd_dirty(*pmd))
		entry = pmd_mkdirty(entry);
	if (pmd_young(*pmd))
		entry = pmd_mkyoung(entry);

	entry = pmd_modify(entry, newprot);
	if (preserve_write)
		entry = pmd_mk_savedwrite(entry);
	ret = HPAGE_PMD_NR;
	set_pmd_at(mm, addr, pmd, entry);
	BUG_ON(vma_is_anonymous(vma) && !preserve_write && pmd_write(entry));
unlock:
	spin_unlock(ptl);
	return ret;
}

/*
 * Returns page table lock pointer if a given pmd maps a thp, NULL otherwise.
 *
 * Note that if it returns page table lock pointer, this routine returns without
 * unlocking page table lock. So callers must unlock it.
 */
spinlock_t *__pmd_trans_huge_lock(pmd_t *pmd, struct vm_area_struct *vma)
{
	spinlock_t *ptl;
	ptl = pmd_lock(vma->vm_mm, pmd);
	if (likely(pmd_trans_huge(*pmd) || pmd_devmap(*pmd)))
		return ptl;
	spin_unlock(ptl);
	return NULL;
}

/*
 * Returns true if a given pud maps a thp, false otherwise.
 *
 * Note that if it returns true, this routine returns without unlocking page
 * table lock. So callers must unlock it.
 */
spinlock_t *__pud_trans_huge_lock(pud_t *pud, struct vm_area_struct *vma)
{
	spinlock_t *ptl;

	ptl = pud_lock(vma->vm_mm, pud);
	if (likely(pud_trans_huge(*pud) || pud_devmap(*pud)))
		return ptl;
	spin_unlock(ptl);
	return NULL;
}

#ifdef CONFIG_HAVE_ARCH_TRANSPARENT_HUGEPAGE_PUD
int zap_huge_pud(struct mmu_gather *tlb, struct vm_area_struct *vma,
		 pud_t *pud, unsigned long addr)
{
	pud_t orig_pud;
	spinlock_t *ptl;

	ptl = __pud_trans_huge_lock(pud, vma);
	if (!ptl)
		return 0;
	/*
	 * For architectures like ppc64 we look at deposited pgtable
	 * when calling pudp_huge_get_and_clear. So do the
	 * pgtable_trans_huge_withdraw after finishing pudp related
	 * operations.
	 */
	orig_pud = pudp_huge_get_and_clear_full(tlb->mm, addr, pud,
			tlb->fullmm);
	tlb_remove_pud_tlb_entry(tlb, pud, addr);
	if (vma_is_dax(vma)) {
		spin_unlock(ptl);
		/* No zero page support yet */
	} else {
		/* No support for anonymous PUD pages yet */
		BUG();
	}
	return 1;
}

static void __split_huge_pud_locked(struct vm_area_struct *vma, pud_t *pud,
		unsigned long haddr)
{
	VM_BUG_ON(haddr & ~HPAGE_PUD_MASK);
	VM_BUG_ON_VMA(vma->vm_start > haddr, vma);
	VM_BUG_ON_VMA(vma->vm_end < haddr + HPAGE_PUD_SIZE, vma);
	VM_BUG_ON(!pud_trans_huge(*pud) && !pud_devmap(*pud));

	count_vm_event(THP_SPLIT_PUD);

	pudp_huge_clear_flush_notify(vma, haddr, pud);
}

void __split_huge_pud(struct vm_area_struct *vma, pud_t *pud,
		unsigned long address)
{
	spinlock_t *ptl;
	struct mm_struct *mm = vma->vm_mm;
	unsigned long haddr = address & HPAGE_PUD_MASK;

	mmu_notifier_invalidate_range_start(mm, haddr, haddr + HPAGE_PUD_SIZE);
	ptl = pud_lock(mm, pud);
	if (unlikely(!pud_trans_huge(*pud) && !pud_devmap(*pud)))
		goto out;
	__split_huge_pud_locked(vma, pud, haddr);

out:
	spin_unlock(ptl);
	mmu_notifier_invalidate_range_end(mm, haddr, haddr + HPAGE_PUD_SIZE);
}
#endif /* CONFIG_HAVE_ARCH_TRANSPARENT_HUGEPAGE_PUD */

static void __split_huge_zero_page_pmd(struct vm_area_struct *vma,
		unsigned long haddr, pmd_t *pmd)
{
	struct mm_struct *mm = vma->vm_mm;
	pgtable_t pgtable;
	pmd_t _pmd;
	int i;

	/* leave pmd empty until pte is filled */
	pmdp_huge_clear_flush_notify(vma, haddr, pmd);

	pgtable = pgtable_trans_huge_withdraw(mm, pmd);
	pmd_populate(mm, &_pmd, pgtable);

	for (i = 0; i < HPAGE_PMD_NR; i++, haddr += PAGE_SIZE) {
		pte_t *pte, entry;
		entry = pfn_pte(my_zero_pfn(haddr), vma->vm_page_prot);
		entry = pte_mkspecial(entry);
		pte = pte_offset_map(&_pmd, haddr);
		VM_BUG_ON(!pte_none(*pte));
		set_pte_at(mm, haddr, pte, entry);
		pte_unmap(pte);
	}
	smp_wmb(); /* make pte visible before pmd */
	pmd_populate(mm, pmd, pgtable);
}

static void __split_huge_pmd_locked(struct vm_area_struct *vma, pmd_t *pmd,
		unsigned long haddr, bool freeze)
{
	struct mm_struct *mm = vma->vm_mm;
	struct page *page;
	pgtable_t pgtable;
	pmd_t _pmd;
	bool young, write, dirty, soft_dirty;
	unsigned long addr;
	int i;

	VM_BUG_ON(haddr & ~HPAGE_PMD_MASK);
	VM_BUG_ON_VMA(vma->vm_start > haddr, vma);
	VM_BUG_ON_VMA(vma->vm_end < haddr + HPAGE_PMD_SIZE, vma);
	VM_BUG_ON(!pmd_trans_huge(*pmd) && !pmd_devmap(*pmd));

	count_vm_event(THP_SPLIT_PMD);

	if (!vma_is_anonymous(vma)) {
		_pmd = pmdp_huge_clear_flush_notify(vma, haddr, pmd);
		/*
		 * We are going to unmap this huge page. So
		 * just go ahead and zap it
		 */
		if (arch_needs_pgtable_deposit())
			zap_deposited_table(mm, pmd);
		if (vma_is_dax(vma))
			return;
		page = pmd_page(_pmd);
		if (!PageReferenced(page) && pmd_young(_pmd))
			SetPageReferenced(page);
		page_remove_rmap(page, true);
		put_page(page);
		add_mm_counter(mm, MM_FILEPAGES, -HPAGE_PMD_NR);
		return;
	} else if (is_huge_zero_pmd(*pmd)) {
		return __split_huge_zero_page_pmd(vma, haddr, pmd);
	}

	page = pmd_page(*pmd);
	VM_BUG_ON_PAGE(!page_count(page), page);
	page_ref_add(page, HPAGE_PMD_NR - 1);
	write = pmd_write(*pmd);
	young = pmd_young(*pmd);
	dirty = pmd_dirty(*pmd);
	soft_dirty = pmd_soft_dirty(*pmd);

	pmdp_huge_split_prepare(vma, haddr, pmd);
	pgtable = pgtable_trans_huge_withdraw(mm, pmd);
	pmd_populate(mm, &_pmd, pgtable);

	for (i = 0, addr = haddr; i < HPAGE_PMD_NR; i++, addr += PAGE_SIZE) {
		pte_t entry, *pte;
		/*
		 * Note that NUMA hinting access restrictions are not
		 * transferred to avoid any possibility of altering
		 * permissions across VMAs.
		 */
		if (freeze) {
			swp_entry_t swp_entry;
			swp_entry = make_migration_entry(page + i, write);
			entry = swp_entry_to_pte(swp_entry);
			if (soft_dirty)
				entry = pte_swp_mksoft_dirty(entry);
		} else {
			entry = mk_pte(page + i, READ_ONCE(vma->vm_page_prot));
			entry = maybe_mkwrite(entry, vma);
			if (!write)
				entry = pte_wrprotect(entry);
			if (!young)
				entry = pte_mkold(entry);
			if (soft_dirty)
				entry = pte_mksoft_dirty(entry);
		}
		if (dirty)
			SetPageDirty(page + i);
		pte = pte_offset_map(&_pmd, addr);
		BUG_ON(!pte_none(*pte));
		set_pte_at(mm, addr, pte, entry);
		atomic_inc(&page[i]._mapcount);
		pte_unmap(pte);
	}

	/*
	 * Set PG_double_map before dropping compound_mapcount to avoid
	 * false-negative page_mapped().
	 */
	if (compound_mapcount(page) > 1 && !TestSetPageDoubleMap(page)) {
		for (i = 0; i < HPAGE_PMD_NR; i++)
			atomic_inc(&page[i]._mapcount);
	}

	if (atomic_add_negative(-1, compound_mapcount_ptr(page))) {
		/* Last compound_mapcount is gone. */
		__dec_node_page_state(page, NR_ANON_THPS);
		if (TestClearPageDoubleMap(page)) {
			/* No need in mapcount reference anymore */
			for (i = 0; i < HPAGE_PMD_NR; i++)
				atomic_dec(&page[i]._mapcount);
		}
	}

	smp_wmb(); /* make pte visible before pmd */
	/*
	 * Up to this point the pmd is present and huge and userland has the
	 * whole access to the hugepage during the split (which happens in
	 * place). If we overwrite the pmd with the not-huge version pointing
	 * to the pte here (which of course we could if all CPUs were bug
	 * free), userland could trigger a small page size TLB miss on the
	 * small sized TLB while the hugepage TLB entry is still established in
	 * the huge TLB. Some CPU doesn't like that.
	 * See http://support.amd.com/us/Processor_TechDocs/41322.pdf, Erratum
	 * 383 on page 93. Intel should be safe but is also warns that it's
	 * only safe if the permission and cache attributes of the two entries
	 * loaded in the two TLB is identical (which should be the case here).
	 * But it is generally safer to never allow small and huge TLB entries
	 * for the same virtual address to be loaded simultaneously. So instead
	 * of doing "pmd_populate(); flush_pmd_tlb_range();" we first mark the
	 * current pmd notpresent (atomically because here the pmd_trans_huge
	 * and pmd_trans_splitting must remain set at all times on the pmd
	 * until the split is complete for this pmd), then we flush the SMP TLB
	 * and finally we write the non-huge version of the pmd entry with
	 * pmd_populate.
	 */
	pmdp_invalidate(vma, haddr, pmd);
	pmd_populate(mm, pmd, pgtable);

	if (freeze) {
		for (i = 0; i < HPAGE_PMD_NR; i++) {
			page_remove_rmap(page + i, false);
			put_page(page + i);
		}
	}
}

void __split_huge_pmd(struct vm_area_struct *vma, pmd_t *pmd,
		unsigned long address, bool freeze, struct page *page)
{
	spinlock_t *ptl;
	struct mm_struct *mm = vma->vm_mm;
	unsigned long haddr = address & HPAGE_PMD_MASK;

	mmu_notifier_invalidate_range_start(mm, haddr, haddr + HPAGE_PMD_SIZE);
	ptl = pmd_lock(mm, pmd);

	/*
	 * If caller asks to setup a migration entries, we need a page to check
	 * pmd against. Otherwise we can end up replacing wrong page.
	 */
	VM_BUG_ON(freeze && !page);
	if (page && page != pmd_page(*pmd))
	        goto out;

	if (pmd_trans_huge(*pmd)) {
		page = pmd_page(*pmd);
		if (PageMlocked(page))
			clear_page_mlock(page);
	} else if (!pmd_devmap(*pmd))
		goto out;
	__split_huge_pmd_locked(vma, pmd, haddr, freeze);
out:
	spin_unlock(ptl);
	mmu_notifier_invalidate_range_end(mm, haddr, haddr + HPAGE_PMD_SIZE);
}

void split_huge_pmd_address(struct vm_area_struct *vma, unsigned long address,
		bool freeze, struct page *page)
{
	pgd_t *pgd;
	p4d_t *p4d;
	pud_t *pud;
	pmd_t *pmd;

	pgd = pgd_offset(vma->vm_mm, address);
	if (!pgd_present(*pgd))
		return;

	p4d = p4d_offset(pgd, address);
	if (!p4d_present(*p4d))
		return;

	pud = pud_offset(p4d, address);
	if (!pud_present(*pud))
		return;

	pmd = pmd_offset(pud, address);

	__split_huge_pmd(vma, pmd, address, freeze, page);
}

void vma_adjust_trans_huge(struct vm_area_struct *vma,
			     unsigned long start,
			     unsigned long end,
			     long adjust_next)
{
	/*
	 * If the new start address isn't hpage aligned and it could
	 * previously contain an hugepage: check if we need to split
	 * an huge pmd.
	 */
	if (start & ~HPAGE_PMD_MASK &&
	    (start & HPAGE_PMD_MASK) >= vma->vm_start &&
	    (start & HPAGE_PMD_MASK) + HPAGE_PMD_SIZE <= vma->vm_end)
		split_huge_pmd_address(vma, start, false, NULL);

	/*
	 * If the new end address isn't hpage aligned and it could
	 * previously contain an hugepage: check if we need to split
	 * an huge pmd.
	 */
	if (end & ~HPAGE_PMD_MASK &&
	    (end & HPAGE_PMD_MASK) >= vma->vm_start &&
	    (end & HPAGE_PMD_MASK) + HPAGE_PMD_SIZE <= vma->vm_end)
		split_huge_pmd_address(vma, end, false, NULL);

	/*
	 * If we're also updating the vma->vm_next->vm_start, if the new
	 * vm_next->vm_start isn't page aligned and it could previously
	 * contain an hugepage: check if we need to split an huge pmd.
	 */
	if (adjust_next > 0) {
		struct vm_area_struct *next = vma->vm_next;
		unsigned long nstart = next->vm_start;
		nstart += adjust_next << PAGE_SHIFT;
		if (nstart & ~HPAGE_PMD_MASK &&
		    (nstart & HPAGE_PMD_MASK) >= next->vm_start &&
		    (nstart & HPAGE_PMD_MASK) + HPAGE_PMD_SIZE <= next->vm_end)
			split_huge_pmd_address(next, nstart, false, NULL);
	}
}

static void freeze_page(struct page *page)
{
	enum ttu_flags ttu_flags = TTU_IGNORE_MLOCK | TTU_IGNORE_ACCESS |
		TTU_RMAP_LOCKED | TTU_SPLIT_HUGE_PMD;
	bool unmap_success;

	VM_BUG_ON_PAGE(!PageHead(page), page);

	if (PageAnon(page))
		ttu_flags |= TTU_MIGRATION;

	unmap_success = try_to_unmap(page, ttu_flags);
	VM_BUG_ON_PAGE(!unmap_success, page);
}

static void unfreeze_page(struct page *page)
{
	int i;
	if (PageTransHuge(page)) {
		remove_migration_ptes(page, page, true);
	} else {
		for (i = 0; i < HPAGE_PMD_NR; i++)
			remove_migration_ptes(page + i, page + i, true);
	}
}

static void __split_huge_page_tail(struct page *head, int tail,
		struct lruvec *lruvec, struct list_head *list)
{
	struct page *page_tail = head + tail;

	VM_BUG_ON_PAGE(atomic_read(&page_tail->_mapcount) != -1, page_tail);
	VM_BUG_ON_PAGE(page_ref_count(page_tail) != 0, page_tail);

	/*
	 * tail_page->_refcount is zero and not changing from under us. But
	 * get_page_unless_zero() may be running from under us on the
	 * tail_page. If we used atomic_set() below instead of atomic_inc() or
	 * atomic_add(), we would then run atomic_set() concurrently with
	 * get_page_unless_zero(), and atomic_set() is implemented in C not
	 * using locked ops. spin_unlock on x86 sometime uses locked ops
	 * because of PPro errata 66, 92, so unless somebody can guarantee
	 * atomic_set() here would be safe on all archs (and not only on x86),
	 * it's safer to use atomic_inc()/atomic_add().
	 */
	if (PageAnon(head) && !PageSwapCache(head)) {
		page_ref_inc(page_tail);
	} else {
		/* Additional pin to radix tree */
		page_ref_add(page_tail, 2);
	}

	page_tail->flags &= ~PAGE_FLAGS_CHECK_AT_PREP;
	page_tail->flags |= (head->flags &
			((1L << PG_referenced) |
			 (1L << PG_swapbacked) |
			 (1L << PG_swapcache) |
			 (1L << PG_mlocked) |
			 (1L << PG_uptodate) |
			 (1L << PG_active) |
			 (1L << PG_locked) |
			 (1L << PG_unevictable) |
			 (1L << PG_dirty)));

	/*
	 * After clearing PageTail the gup refcount can be released.
	 * Page flags also must be visible before we make the page non-compound.
	 */
	smp_wmb();

	clear_compound_head(page_tail);

	if (page_is_young(head))
		set_page_young(page_tail);
	if (page_is_idle(head))
		set_page_idle(page_tail);

	/* ->mapping in first tail page is compound_mapcount */
	VM_BUG_ON_PAGE(tail > 2 && page_tail->mapping != TAIL_MAPPING,
			page_tail);
	page_tail->mapping = head->mapping;

	page_tail->index = head->index + tail;
	page_cpupid_xchg_last(page_tail, page_cpupid_last(head));
	lru_add_page_tail(head, page_tail, lruvec, list);
}

static void __split_huge_page(struct page *page, struct list_head *list,
		unsigned long flags)
{
	struct page *head = compound_head(page);
	struct zone *zone = page_zone(head);
	struct lruvec *lruvec;
	pgoff_t end = -1;
	int i;

	lruvec = mem_cgroup_page_lruvec(head, zone->zone_pgdat);

	/* complete memcg works before add pages to LRU */
	mem_cgroup_split_huge_fixup(head);

	if (!PageAnon(page))
		end = DIV_ROUND_UP(i_size_read(head->mapping->host), PAGE_SIZE);

	for (i = HPAGE_PMD_NR - 1; i >= 1; i--) {
		__split_huge_page_tail(head, i, lruvec, list);
		/* Some pages can be beyond i_size: drop them from page cache */
		if (head[i].index >= end) {
			__ClearPageDirty(head + i);
			__delete_from_page_cache(head + i, NULL);
			if (IS_ENABLED(CONFIG_SHMEM) && PageSwapBacked(head))
				shmem_uncharge(head->mapping->host, 1);
			put_page(head + i);
		}
	}

	ClearPageCompound(head);
	/* See comment in __split_huge_page_tail() */
	if (PageAnon(head)) {
		/* Additional pin to radix tree of swap cache */
		if (PageSwapCache(head))
			page_ref_add(head, 2);
		else
			page_ref_inc(head);
	} else {
		/* Additional pin to radix tree */
		page_ref_add(head, 2);
		spin_unlock(&head->mapping->tree_lock);
	}

	spin_unlock_irqrestore(zone_lru_lock(page_zone(head)), flags);

	unfreeze_page(head);

	for (i = 0; i < HPAGE_PMD_NR; i++) {
		struct page *subpage = head + i;
		if (subpage == page)
			continue;
		unlock_page(subpage);

		/*
		 * Subpages may be freed if there wasn't any mapping
		 * like if add_to_swap() is running on a lru page that
		 * had its mapping zapped. And freeing these pages
		 * requires taking the lru_lock so we do the put_page
		 * of the tail pages after the split is complete.
		 */
		put_page(subpage);
	}
}

int total_mapcount(struct page *page)
{
	int i, compound, ret;

	VM_BUG_ON_PAGE(PageTail(page), page);

	if (likely(!PageCompound(page)))
		return atomic_read(&page->_mapcount) + 1;

	compound = compound_mapcount(page);
	if (PageHuge(page))
		return compound;
	ret = compound;
	for (i = 0; i < HPAGE_PMD_NR; i++)
		ret += atomic_read(&page[i]._mapcount) + 1;
	/* File pages has compound_mapcount included in _mapcount */
	if (!PageAnon(page))
		return ret - compound * HPAGE_PMD_NR;
	if (PageDoubleMap(page))
		ret -= HPAGE_PMD_NR;
	return ret;
}

/*
 * This calculates accurately how many mappings a transparent hugepage
 * has (unlike page_mapcount() which isn't fully accurate). This full
 * accuracy is primarily needed to know if copy-on-write faults can
 * reuse the page and change the mapping to read-write instead of
 * copying them. At the same time this returns the total_mapcount too.
 *
 * The function returns the highest mapcount any one of the subpages
 * has. If the return value is one, even if different processes are
 * mapping different subpages of the transparent hugepage, they can
 * all reuse it, because each process is reusing a different subpage.
 *
 * The total_mapcount is instead counting all virtual mappings of the
 * subpages. If the total_mapcount is equal to "one", it tells the
 * caller all mappings belong to the same "mm" and in turn the
 * anon_vma of the transparent hugepage can become the vma->anon_vma
 * local one as no other process may be mapping any of the subpages.
 *
 * It would be more accurate to replace page_mapcount() with
 * page_trans_huge_mapcount(), however we only use
 * page_trans_huge_mapcount() in the copy-on-write faults where we
 * need full accuracy to avoid breaking page pinning, because
 * page_trans_huge_mapcount() is slower than page_mapcount().
 */
int page_trans_huge_mapcount(struct page *page, int *total_mapcount)
{
	int i, ret, _total_mapcount, mapcount;

	/* hugetlbfs shouldn't call it */
	VM_BUG_ON_PAGE(PageHuge(page), page);

	if (likely(!PageTransCompound(page))) {
		mapcount = atomic_read(&page->_mapcount) + 1;
		if (total_mapcount)
			*total_mapcount = mapcount;
		return mapcount;
	}

	page = compound_head(page);

	_total_mapcount = ret = 0;
	for (i = 0; i < HPAGE_PMD_NR; i++) {
		mapcount = atomic_read(&page[i]._mapcount) + 1;
		ret = max(ret, mapcount);
		_total_mapcount += mapcount;
	}
	if (PageDoubleMap(page)) {
		ret -= 1;
		_total_mapcount -= HPAGE_PMD_NR;
	}
	mapcount = compound_mapcount(page);
	ret += mapcount;
	_total_mapcount += mapcount;
	if (total_mapcount)
		*total_mapcount = _total_mapcount;
	return ret;
}

/* Racy check whether the huge page can be split */
bool can_split_huge_page(struct page *page, int *pextra_pins)
{
	int extra_pins;

	/* Additional pins from radix tree */
	if (PageAnon(page))
		extra_pins = PageSwapCache(page) ? HPAGE_PMD_NR : 0;
	else
		extra_pins = HPAGE_PMD_NR;
	if (pextra_pins)
		*pextra_pins = extra_pins;
	return total_mapcount(page) == page_count(page) - extra_pins - 1;
}

/*
 * This function splits huge page into normal pages. @page can point to any
 * subpage of huge page to split. Split doesn't change the position of @page.
 *
 * Only caller must hold pin on the @page, otherwise split fails with -EBUSY.
 * The huge page must be locked.
 *
 * If @list is null, tail pages will be added to LRU list, otherwise, to @list.
 *
 * Both head page and tail pages will inherit mapping, flags, and so on from
 * the hugepage.
 *
 * GUP pin and PG_locked transferred to @page. Rest subpages can be freed if
 * they are not mapped.
 *
 * Returns 0 if the hugepage is split successfully.
 * Returns -EBUSY if the page is pinned or if anon_vma disappeared from under
 * us.
 */
int split_huge_page_to_list(struct page *page, struct list_head *list)
{
	struct page *head = compound_head(page);
	struct pglist_data *pgdata = NODE_DATA(page_to_nid(head));
	struct anon_vma *anon_vma = NULL;
	struct address_space *mapping = NULL;
	int count, mapcount, extra_pins, ret;
	bool mlocked;
	unsigned long flags;

	VM_BUG_ON_PAGE(is_huge_zero_page(page), page);
	VM_BUG_ON_PAGE(!PageLocked(page), page);
	VM_BUG_ON_PAGE(!PageCompound(page), page);

	if (PageAnon(head)) {
		/*
		 * The caller does not necessarily hold an mmap_sem that would
		 * prevent the anon_vma disappearing so we first we take a
		 * reference to it and then lock the anon_vma for write. This
		 * is similar to page_lock_anon_vma_read except the write lock
		 * is taken to serialise against parallel split or collapse
		 * operations.
		 */
		anon_vma = page_get_anon_vma(head);
		if (!anon_vma) {
			ret = -EBUSY;
			goto out;
		}
		mapping = NULL;
		anon_vma_lock_write(anon_vma);
	} else {
		mapping = head->mapping;

		/* Truncated ? */
		if (!mapping) {
			ret = -EBUSY;
			goto out;
		}

		anon_vma = NULL;
		i_mmap_lock_read(mapping);
	}

	/*
	 * Racy check if we can split the page, before freeze_page() will
	 * split PMDs
	 */
	if (!can_split_huge_page(head, &extra_pins)) {
		ret = -EBUSY;
		goto out_unlock;
	}

	mlocked = PageMlocked(page);
	freeze_page(head);
	VM_BUG_ON_PAGE(compound_mapcount(head), head);

	/* Make sure the page is not on per-CPU pagevec as it takes pin */
	if (mlocked)
		lru_add_drain();

	/* prevent PageLRU to go away from under us, and freeze lru stats */
	spin_lock_irqsave(zone_lru_lock(page_zone(head)), flags);

	if (mapping) {
		void **pslot;

		spin_lock(&mapping->tree_lock);
		pslot = radix_tree_lookup_slot(&mapping->page_tree,
				page_index(head));
		/*
		 * Check if the head page is present in radix tree.
		 * We assume all tail are present too, if head is there.
		 */
		if (radix_tree_deref_slot_protected(pslot,
					&mapping->tree_lock) != head)
			goto fail;
	}

	/* Prevent deferred_split_scan() touching ->_refcount */
	spin_lock(&pgdata->split_queue_lock);
	count = page_count(head);
	mapcount = total_mapcount(head);
	if (!mapcount && page_ref_freeze(head, 1 + extra_pins)) {
		if (!list_empty(page_deferred_list(head))) {
			pgdata->split_queue_len--;
			list_del(page_deferred_list(head));
		}
		if (mapping)
			__dec_node_page_state(page, NR_SHMEM_THPS);
		spin_unlock(&pgdata->split_queue_lock);
		__split_huge_page(page, list, flags);
		ret = 0;
	} else {
		if (IS_ENABLED(CONFIG_DEBUG_VM) && mapcount) {
			pr_alert("total_mapcount: %u, page_count(): %u\n",
					mapcount, count);
			if (PageTail(page))
				dump_page(head, NULL);
			dump_page(page, "total_mapcount(head) > 0");
			BUG();
		}
		spin_unlock(&pgdata->split_queue_lock);
fail:		if (mapping)
			spin_unlock(&mapping->tree_lock);
		spin_unlock_irqrestore(zone_lru_lock(page_zone(head)), flags);
		unfreeze_page(head);
		ret = -EBUSY;
	}

out_unlock:
	if (anon_vma) {
		anon_vma_unlock_write(anon_vma);
		put_anon_vma(anon_vma);
	}
	if (mapping)
		i_mmap_unlock_read(mapping);
out:
	count_vm_event(!ret ? THP_SPLIT_PAGE : THP_SPLIT_PAGE_FAILED);
	return ret;
}

void free_transhuge_page(struct page *page)
{
	struct pglist_data *pgdata = NODE_DATA(page_to_nid(page));
	unsigned long flags;

	spin_lock_irqsave(&pgdata->split_queue_lock, flags);
	if (!list_empty(page_deferred_list(page))) {
		pgdata->split_queue_len--;
		list_del(page_deferred_list(page));
	}
	spin_unlock_irqrestore(&pgdata->split_queue_lock, flags);
	free_compound_page(page);
}

void deferred_split_huge_page(struct page *page)
{
	struct pglist_data *pgdata = NODE_DATA(page_to_nid(page));
	unsigned long flags;

	VM_BUG_ON_PAGE(!PageTransHuge(page), page);

	spin_lock_irqsave(&pgdata->split_queue_lock, flags);
	if (list_empty(page_deferred_list(page))) {
		count_vm_event(THP_DEFERRED_SPLIT_PAGE);
		list_add_tail(page_deferred_list(page), &pgdata->split_queue);
		pgdata->split_queue_len++;
	}
	spin_unlock_irqrestore(&pgdata->split_queue_lock, flags);
}

static unsigned long deferred_split_count(struct shrinker *shrink,
		struct shrink_control *sc)
{
	struct pglist_data *pgdata = NODE_DATA(sc->nid);
	return ACCESS_ONCE(pgdata->split_queue_len);
}

static unsigned long deferred_split_scan(struct shrinker *shrink,
		struct shrink_control *sc)
{
	struct pglist_data *pgdata = NODE_DATA(sc->nid);
	unsigned long flags;
	LIST_HEAD(list), *pos, *next;
	struct page *page;
	int split = 0;

	spin_lock_irqsave(&pgdata->split_queue_lock, flags);
	/* Take pin on all head pages to avoid freeing them under us */
	list_for_each_safe(pos, next, &pgdata->split_queue) {
		page = list_entry((void *)pos, struct page, mapping);
		page = compound_head(page);
		if (get_page_unless_zero(page)) {
			list_move(page_deferred_list(page), &list);
		} else {
			/* We lost race with put_compound_page() */
			list_del_init(page_deferred_list(page));
			pgdata->split_queue_len--;
		}
		if (!--sc->nr_to_scan)
			break;
	}
	spin_unlock_irqrestore(&pgdata->split_queue_lock, flags);

	list_for_each_safe(pos, next, &list) {
		page = list_entry((void *)pos, struct page, mapping);
		lock_page(page);
		/* split_huge_page() removes page from list on success */
		if (!split_huge_page(page))
			split++;
		unlock_page(page);
		put_page(page);
	}

	spin_lock_irqsave(&pgdata->split_queue_lock, flags);
	list_splice_tail(&list, &pgdata->split_queue);
	spin_unlock_irqrestore(&pgdata->split_queue_lock, flags);

	/*
	 * Stop shrinker if we didn't split any page, but the queue is empty.
	 * This can happen if pages were freed under us.
	 */
	if (!split && list_empty(&pgdata->split_queue))
		return SHRINK_STOP;
	return split;
}

static struct shrinker deferred_split_shrinker = {
	.count_objects = deferred_split_count,
	.scan_objects = deferred_split_scan,
	.seeks = DEFAULT_SEEKS,
	.flags = SHRINKER_NUMA_AWARE,
};

#ifdef CONFIG_DEBUG_FS
static int split_huge_pages_set(void *data, u64 val)
{
	struct zone *zone;
	struct page *page;
	unsigned long pfn, max_zone_pfn;
	unsigned long total = 0, split = 0;

	if (val != 1)
		return -EINVAL;

	for_each_populated_zone(zone) {
		max_zone_pfn = zone_end_pfn(zone);
		for (pfn = zone->zone_start_pfn; pfn < max_zone_pfn; pfn++) {
			if (!pfn_valid(pfn))
				continue;

			page = pfn_to_page(pfn);
			if (!get_page_unless_zero(page))
				continue;

			if (zone != page_zone(page))
				goto next;

			if (!PageHead(page) || PageHuge(page) || !PageLRU(page))
				goto next;

			total++;
			lock_page(page);
			if (!split_huge_page(page))
				split++;
			unlock_page(page);
next:
			put_page(page);
		}
	}

	pr_info("%lu of %lu THP split\n", split, total);

	return 0;
}
DEFINE_SIMPLE_ATTRIBUTE(split_huge_pages_fops, NULL, split_huge_pages_set,
		"%llu\n");

static int __init split_huge_pages_debugfs(void)
{
	void *ret;

	ret = debugfs_create_file("split_huge_pages", 0200, NULL, NULL,
			&split_huge_pages_fops);
	if (!ret)
		pr_warn("Failed to create split_huge_pages in debugfs");
	return 0;
}
late_initcall(split_huge_pages_debugfs);
#endif<|MERGE_RESOLUTION|>--- conflicted
+++ resolved
@@ -1497,7 +1497,13 @@
 	}
 
 	/*
-<<<<<<< HEAD
+	 * The page_table_lock above provides a memory barrier
+	 * with change_protection_range.
+	 */
+	if (mm_tlb_flush_pending(vma->vm_mm))
+		flush_tlb_range(vma, haddr, haddr + HPAGE_PMD_SIZE);
+
+	/*
 	 * Since we took the NUMA fault, we must have observed the !accessible
 	 * bit. Make sure all other CPUs agree with that, to avoid them
 	 * modifying the page we're about to migrate.
@@ -1507,13 +1513,6 @@
 	 */
 	if (mm_tlb_flush_pending(vma->vm_mm))
 		need_flush = true;
-=======
-	 * The page_table_lock above provides a memory barrier
-	 * with change_protection_range.
-	 */
-	if (mm_tlb_flush_pending(vma->vm_mm))
-		flush_tlb_range(vma, haddr, haddr + HPAGE_PMD_SIZE);
->>>>>>> b2dbdf2c
 
 	/*
 	 * Migrate the THP to the requested node, returns with page unlocked
