--- conflicted
+++ resolved
@@ -1240,11 +1240,7 @@
 			 */
 #endif
 		ret = peripheral_request_list(
-<<<<<<< HEAD
-			(unsigned short *)dev_get_platdata(&pdev->dev),
-=======
 			dev_get_platdata(&pdev->dev),
->>>>>>> d8ec26d7
 			DRIVER_NAME);
 		if (ret) {
 			dev_err(&pdev->dev,
@@ -1362,12 +1358,7 @@
 out_error_unmap:
 		iounmap(uart->port.membase);
 out_error_free_peripherals:
-<<<<<<< HEAD
-		peripheral_free_list(
-			(unsigned short *)dev_get_platdata(&pdev->dev));
-=======
 		peripheral_free_list(dev_get_platdata(&pdev->dev));
->>>>>>> d8ec26d7
 out_error_free_mem:
 		kfree(uart);
 		bfin_serial_ports[pdev->id] = NULL;
@@ -1385,12 +1376,7 @@
 	if (uart) {
 		uart_remove_one_port(&bfin_serial_reg, &uart->port);
 		iounmap(uart->port.membase);
-<<<<<<< HEAD
-		peripheral_free_list(
-			(unsigned short *)dev_get_platdata(&pdev->dev));
-=======
 		peripheral_free_list(dev_get_platdata(&pdev->dev));
->>>>>>> d8ec26d7
 		kfree(uart);
 		bfin_serial_ports[pdev->id] = NULL;
 	}
@@ -1444,13 +1430,8 @@
 		return -ENOENT;
 	}
 
-<<<<<<< HEAD
-	ret = peripheral_request_list(
-		(unsigned short *)dev_get_platdata(&pdev->dev), DRIVER_NAME);
-=======
 	ret = peripheral_request_list(dev_get_platdata(&pdev->dev),
 					DRIVER_NAME);
->>>>>>> d8ec26d7
 	if (ret) {
 		dev_err(&pdev->dev,
 				"fail to request bfin serial peripherals\n");
@@ -1480,12 +1461,7 @@
 	return 0;
 
 out_error_free_peripherals:
-<<<<<<< HEAD
-	peripheral_free_list(
-		(unsigned short *)dev_get_platdata(&pdev->dev));
-=======
 	peripheral_free_list(dev_get_platdata(&pdev->dev));
->>>>>>> d8ec26d7
 
 	return ret;
 }
