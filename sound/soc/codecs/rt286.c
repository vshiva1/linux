--- conflicted
+++ resolved
@@ -397,11 +397,7 @@
 
 	if (jack) {
 		/* enable IRQ */
-<<<<<<< HEAD
-		if (rt286->jack->status | SND_JACK_HEADPHONE)
-=======
 		if (rt286->jack->status & SND_JACK_HEADPHONE)
->>>>>>> 7667428f
 			snd_soc_dapm_force_enable_pin(&codec->dapm, "LDO1");
 		regmap_update_bits(rt286->regmap, RT286_IRQ_CTRL, 0x2, 0x2);
 		/* Send an initial empty report */
