/*
 * Universal Interface for Intel High Definition Audio Codec
 *
 * Copyright (c) 2004 Takashi Iwai <tiwai@suse.de>
 *
 *
 *  This driver is free software; you can redistribute it and/or modify
 *  it under the terms of the GNU General Public License as published by
 *  the Free Software Foundation; either version 2 of the License, or
 *  (at your option) any later version.
 *
 *  This driver is distributed in the hope that it will be useful,
 *  but WITHOUT ANY WARRANTY; without even the implied warranty of
 *  MERCHANTABILITY or FITNESS FOR A PARTICULAR PURPOSE.  See the
 *  GNU General Public License for more details.
 *
 *  You should have received a copy of the GNU General Public License
 *  along with this program; if not, write to the Free Software
 *  Foundation, Inc., 59 Temple Place, Suite 330, Boston, MA  02111-1307 USA
 */

#include <linux/init.h>
#include <linux/delay.h>
#include <linux/slab.h>
#include <linux/pci.h>
#include <linux/mutex.h>
#include <linux/module.h>
#include <sound/core.h>
#include "hda_codec.h"
#include <sound/asoundef.h>
#include <sound/tlv.h>
#include <sound/initval.h>
#include <sound/jack.h>
#include "hda_local.h"
#include "hda_beep.h"
#include "hda_jack.h"
#include <sound/hda_hwdep.h>

#define CREATE_TRACE_POINTS
#include "hda_trace.h"

/*
 * vendor / preset table
 */

struct hda_vendor_id {
	unsigned int id;
	const char *name;
};

/* codec vendor labels */
static struct hda_vendor_id hda_vendor_ids[] = {
	{ 0x1002, "ATI" },
	{ 0x1013, "Cirrus Logic" },
	{ 0x1057, "Motorola" },
	{ 0x1095, "Silicon Image" },
	{ 0x10de, "Nvidia" },
	{ 0x10ec, "Realtek" },
	{ 0x1102, "Creative" },
	{ 0x1106, "VIA" },
	{ 0x111d, "IDT" },
	{ 0x11c1, "LSI" },
	{ 0x11d4, "Analog Devices" },
	{ 0x13f6, "C-Media" },
	{ 0x14f1, "Conexant" },
	{ 0x17e8, "Chrontel" },
	{ 0x1854, "LG" },
	{ 0x1aec, "Wolfson Microelectronics" },
	{ 0x434d, "C-Media" },
	{ 0x8086, "Intel" },
	{ 0x8384, "SigmaTel" },
	{} /* terminator */
};

static DEFINE_MUTEX(preset_mutex);
static LIST_HEAD(hda_preset_tables);

int snd_hda_add_codec_preset(struct hda_codec_preset_list *preset)
{
	mutex_lock(&preset_mutex);
	list_add_tail(&preset->list, &hda_preset_tables);
	mutex_unlock(&preset_mutex);
	return 0;
}
EXPORT_SYMBOL_HDA(snd_hda_add_codec_preset);

int snd_hda_delete_codec_preset(struct hda_codec_preset_list *preset)
{
	mutex_lock(&preset_mutex);
	list_del(&preset->list);
	mutex_unlock(&preset_mutex);
	return 0;
}
EXPORT_SYMBOL_HDA(snd_hda_delete_codec_preset);

#ifdef CONFIG_SND_HDA_POWER_SAVE
static void hda_power_work(struct work_struct *work);
static void hda_keep_power_on(struct hda_codec *codec);
#define hda_codec_is_power_on(codec)	((codec)->power_on)
#else
static inline void hda_keep_power_on(struct hda_codec *codec) {}
#define hda_codec_is_power_on(codec)	1
#endif

/**
 * snd_hda_get_jack_location - Give a location string of the jack
 * @cfg: pin default config value
 *
 * Parse the pin default config value and returns the string of the
 * jack location, e.g. "Rear", "Front", etc.
 */
const char *snd_hda_get_jack_location(u32 cfg)
{
	static char *bases[7] = {
		"N/A", "Rear", "Front", "Left", "Right", "Top", "Bottom",
	};
	static unsigned char specials_idx[] = {
		0x07, 0x08,
		0x17, 0x18, 0x19,
		0x37, 0x38
	};
	static char *specials[] = {
		"Rear Panel", "Drive Bar",
		"Riser", "HDMI", "ATAPI",
		"Mobile-In", "Mobile-Out"
	};
	int i;
	cfg = (cfg & AC_DEFCFG_LOCATION) >> AC_DEFCFG_LOCATION_SHIFT;
	if ((cfg & 0x0f) < 7)
		return bases[cfg & 0x0f];
	for (i = 0; i < ARRAY_SIZE(specials_idx); i++) {
		if (cfg == specials_idx[i])
			return specials[i];
	}
	return "UNKNOWN";
}
EXPORT_SYMBOL_HDA(snd_hda_get_jack_location);

/**
 * snd_hda_get_jack_connectivity - Give a connectivity string of the jack
 * @cfg: pin default config value
 *
 * Parse the pin default config value and returns the string of the
 * jack connectivity, i.e. external or internal connection.
 */
const char *snd_hda_get_jack_connectivity(u32 cfg)
{
	static char *jack_locations[4] = { "Ext", "Int", "Sep", "Oth" };

	return jack_locations[(cfg >> (AC_DEFCFG_LOCATION_SHIFT + 4)) & 3];
}
EXPORT_SYMBOL_HDA(snd_hda_get_jack_connectivity);

/**
 * snd_hda_get_jack_type - Give a type string of the jack
 * @cfg: pin default config value
 *
 * Parse the pin default config value and returns the string of the
 * jack type, i.e. the purpose of the jack, such as Line-Out or CD.
 */
const char *snd_hda_get_jack_type(u32 cfg)
{
	static char *jack_types[16] = {
		"Line Out", "Speaker", "HP Out", "CD",
		"SPDIF Out", "Digital Out", "Modem Line", "Modem Hand",
		"Line In", "Aux", "Mic", "Telephony",
		"SPDIF In", "Digitial In", "Reserved", "Other"
	};

	return jack_types[(cfg & AC_DEFCFG_DEVICE)
				>> AC_DEFCFG_DEVICE_SHIFT];
}
EXPORT_SYMBOL_HDA(snd_hda_get_jack_type);

/*
 * Compose a 32bit command word to be sent to the HD-audio controller
 */
static inline unsigned int
make_codec_cmd(struct hda_codec *codec, hda_nid_t nid, int direct,
	       unsigned int verb, unsigned int parm)
{
	u32 val;

	if ((codec->addr & ~0xf) || (direct & ~1) || (nid & ~0x7f) ||
	    (verb & ~0xfff) || (parm & ~0xffff)) {
		printk(KERN_ERR "hda-codec: out of range cmd %x:%x:%x:%x:%x\n",
		       codec->addr, direct, nid, verb, parm);
		return ~0;
	}

	val = (u32)codec->addr << 28;
	val |= (u32)direct << 27;
	val |= (u32)nid << 20;
	val |= verb << 8;
	val |= parm;
	return val;
}

/*
 * Send and receive a verb
 */
static int codec_exec_verb(struct hda_codec *codec, unsigned int cmd,
			   unsigned int *res)
{
	struct hda_bus *bus = codec->bus;
	int err;

	if (cmd == ~0)
		return -1;

	if (res)
		*res = -1;
 again:
	snd_hda_power_up(codec);
	mutex_lock(&bus->cmd_mutex);
	trace_hda_send_cmd(codec, cmd);
	err = bus->ops.command(bus, cmd);
	if (!err && res) {
		*res = bus->ops.get_response(bus, codec->addr);
		trace_hda_get_response(codec, *res);
	}
	mutex_unlock(&bus->cmd_mutex);
	snd_hda_power_down(codec);
	if (res && *res == -1 && bus->rirb_error) {
		if (bus->response_reset) {
			snd_printd("hda_codec: resetting BUS due to "
				   "fatal communication error\n");
			trace_hda_bus_reset(bus);
			bus->ops.bus_reset(bus);
		}
		goto again;
	}
	/* clear reset-flag when the communication gets recovered */
	if (!err)
		bus->response_reset = 0;
	return err;
}

/**
 * snd_hda_codec_read - send a command and get the response
 * @codec: the HDA codec
 * @nid: NID to send the command
 * @direct: direct flag
 * @verb: the verb to send
 * @parm: the parameter for the verb
 *
 * Send a single command and read the corresponding response.
 *
 * Returns the obtained response value, or -1 for an error.
 */
unsigned int snd_hda_codec_read(struct hda_codec *codec, hda_nid_t nid,
				int direct,
				unsigned int verb, unsigned int parm)
{
	unsigned cmd = make_codec_cmd(codec, nid, direct, verb, parm);
	unsigned int res;
	if (codec_exec_verb(codec, cmd, &res))
		return -1;
	return res;
}
EXPORT_SYMBOL_HDA(snd_hda_codec_read);

/**
 * snd_hda_codec_write - send a single command without waiting for response
 * @codec: the HDA codec
 * @nid: NID to send the command
 * @direct: direct flag
 * @verb: the verb to send
 * @parm: the parameter for the verb
 *
 * Send a single command without waiting for response.
 *
 * Returns 0 if successful, or a negative error code.
 */
int snd_hda_codec_write(struct hda_codec *codec, hda_nid_t nid, int direct,
			 unsigned int verb, unsigned int parm)
{
	unsigned int cmd = make_codec_cmd(codec, nid, direct, verb, parm);
	unsigned int res;
	return codec_exec_verb(codec, cmd,
			       codec->bus->sync_write ? &res : NULL);
}
EXPORT_SYMBOL_HDA(snd_hda_codec_write);

/**
 * snd_hda_sequence_write - sequence writes
 * @codec: the HDA codec
 * @seq: VERB array to send
 *
 * Send the commands sequentially from the given array.
 * The array must be terminated with NID=0.
 */
void snd_hda_sequence_write(struct hda_codec *codec, const struct hda_verb *seq)
{
	for (; seq->nid; seq++)
		snd_hda_codec_write(codec, seq->nid, 0, seq->verb, seq->param);
}
EXPORT_SYMBOL_HDA(snd_hda_sequence_write);

/**
 * snd_hda_get_sub_nodes - get the range of sub nodes
 * @codec: the HDA codec
 * @nid: NID to parse
 * @start_id: the pointer to store the start NID
 *
 * Parse the NID and store the start NID of its sub-nodes.
 * Returns the number of sub-nodes.
 */
int snd_hda_get_sub_nodes(struct hda_codec *codec, hda_nid_t nid,
			  hda_nid_t *start_id)
{
	unsigned int parm;

	parm = snd_hda_param_read(codec, nid, AC_PAR_NODE_COUNT);
	if (parm == -1)
		return 0;
	*start_id = (parm >> 16) & 0x7fff;
	return (int)(parm & 0x7fff);
}
EXPORT_SYMBOL_HDA(snd_hda_get_sub_nodes);

/* look up the cached results */
static hda_nid_t *lookup_conn_list(struct snd_array *array, hda_nid_t nid)
{
	int i, len;
	for (i = 0; i < array->used; ) {
		hda_nid_t *p = snd_array_elem(array, i);
		if (nid == *p)
			return p;
		len = p[1];
		i += len + 2;
	}
	return NULL;
}

/**
 * snd_hda_get_conn_list - get connection list
 * @codec: the HDA codec
 * @nid: NID to parse
 * @listp: the pointer to store NID list
 *
 * Parses the connection list of the given widget and stores the list
 * of NIDs.
 *
 * Returns the number of connections, or a negative error code.
 */
int snd_hda_get_conn_list(struct hda_codec *codec, hda_nid_t nid,
			  const hda_nid_t **listp)
{
	struct snd_array *array = &codec->conn_lists;
	int len, err;
	hda_nid_t list[HDA_MAX_CONNECTIONS];
	hda_nid_t *p;
	bool added = false;

 again:
	/* if the connection-list is already cached, read it */
	p = lookup_conn_list(array, nid);
	if (p) {
		if (listp)
			*listp = p + 2;
		return p[1];
	}
	if (snd_BUG_ON(added))
		return -EINVAL;

	/* read the connection and add to the cache */
	len = snd_hda_get_raw_connections(codec, nid, list, HDA_MAX_CONNECTIONS);
	if (len < 0)
		return len;
	err = snd_hda_override_conn_list(codec, nid, len, list);
	if (err < 0)
		return err;
	added = true;
	goto again;
}
EXPORT_SYMBOL_HDA(snd_hda_get_conn_list);

/**
 * snd_hda_get_connections - copy connection list
 * @codec: the HDA codec
 * @nid: NID to parse
 * @conn_list: connection list array
 * @max_conns: max. number of connections to store
 *
 * Parses the connection list of the given widget and stores the list
 * of NIDs.
 *
 * Returns the number of connections, or a negative error code.
 */
int snd_hda_get_connections(struct hda_codec *codec, hda_nid_t nid,
			     hda_nid_t *conn_list, int max_conns)
{
	const hda_nid_t *list;
	int len = snd_hda_get_conn_list(codec, nid, &list);

	if (len <= 0)
		return len;
	if (len > max_conns) {
		snd_printk(KERN_ERR "hda_codec: "
			   "Too many connections %d for NID 0x%x\n",
			   len, nid);
		return -EINVAL;
	}
	memcpy(conn_list, list, len * sizeof(hda_nid_t));
	return len;
}
EXPORT_SYMBOL_HDA(snd_hda_get_connections);

/**
 * snd_hda_get_raw_connections - copy connection list without cache
 * @codec: the HDA codec
 * @nid: NID to parse
 * @conn_list: connection list array
 * @max_conns: max. number of connections to store
 *
 * Like snd_hda_get_connections(), copy the connection list but without
 * checking through the connection-list cache.
 * Currently called only from hda_proc.c, so not exported.
 */
int snd_hda_get_raw_connections(struct hda_codec *codec, hda_nid_t nid,
				hda_nid_t *conn_list, int max_conns)
{
	unsigned int parm;
	int i, conn_len, conns;
	unsigned int shift, num_elems, mask;
	unsigned int wcaps;
	hda_nid_t prev_nid;

	if (snd_BUG_ON(!conn_list || max_conns <= 0))
		return -EINVAL;

	wcaps = get_wcaps(codec, nid);
	if (!(wcaps & AC_WCAP_CONN_LIST) &&
	    get_wcaps_type(wcaps) != AC_WID_VOL_KNB)
		return 0;

	parm = snd_hda_param_read(codec, nid, AC_PAR_CONNLIST_LEN);
	if (parm & AC_CLIST_LONG) {
		/* long form */
		shift = 16;
		num_elems = 2;
	} else {
		/* short form */
		shift = 8;
		num_elems = 4;
	}
	conn_len = parm & AC_CLIST_LENGTH;
	mask = (1 << (shift-1)) - 1;

	if (!conn_len)
		return 0; /* no connection */

	if (conn_len == 1) {
		/* single connection */
		parm = snd_hda_codec_read(codec, nid, 0,
					  AC_VERB_GET_CONNECT_LIST, 0);
		if (parm == -1 && codec->bus->rirb_error)
			return -EIO;
		conn_list[0] = parm & mask;
		return 1;
	}

	/* multi connection */
	conns = 0;
	prev_nid = 0;
	for (i = 0; i < conn_len; i++) {
		int range_val;
		hda_nid_t val, n;

		if (i % num_elems == 0) {
			parm = snd_hda_codec_read(codec, nid, 0,
						  AC_VERB_GET_CONNECT_LIST, i);
			if (parm == -1 && codec->bus->rirb_error)
				return -EIO;
		}
		range_val = !!(parm & (1 << (shift-1))); /* ranges */
		val = parm & mask;
		if (val == 0) {
			snd_printk(KERN_WARNING "hda_codec: "
				   "invalid CONNECT_LIST verb %x[%i]:%x\n",
				    nid, i, parm);
			return 0;
		}
		parm >>= shift;
		if (range_val) {
			/* ranges between the previous and this one */
			if (!prev_nid || prev_nid >= val) {
				snd_printk(KERN_WARNING "hda_codec: "
					   "invalid dep_range_val %x:%x\n",
					   prev_nid, val);
				continue;
			}
			for (n = prev_nid + 1; n <= val; n++) {
				if (conns >= max_conns) {
					snd_printk(KERN_ERR "hda_codec: "
						   "Too many connections %d for NID 0x%x\n",
						   conns, nid);
					return -EINVAL;
				}
				conn_list[conns++] = n;
			}
		} else {
			if (conns >= max_conns) {
				snd_printk(KERN_ERR "hda_codec: "
					   "Too many connections %d for NID 0x%x\n",
					   conns, nid);
				return -EINVAL;
			}
			conn_list[conns++] = val;
		}
		prev_nid = val;
	}
	return conns;
}

static bool add_conn_list(struct snd_array *array, hda_nid_t nid)
{
	hda_nid_t *p = snd_array_new(array);
	if (!p)
		return false;
	*p = nid;
	return true;
}

/**
 * snd_hda_override_conn_list - add/modify the connection-list to cache
 * @codec: the HDA codec
 * @nid: NID to parse
 * @len: number of connection list entries
 * @list: the list of connection entries
 *
 * Add or modify the given connection-list to the cache.  If the corresponding
 * cache already exists, invalidate it and append a new one.
 *
 * Returns zero or a negative error code.
 */
int snd_hda_override_conn_list(struct hda_codec *codec, hda_nid_t nid, int len,
			       const hda_nid_t *list)
{
	struct snd_array *array = &codec->conn_lists;
	hda_nid_t *p;
	int i, old_used;

	p = lookup_conn_list(array, nid);
	if (p)
		*p = -1; /* invalidate the old entry */

	old_used = array->used;
	if (!add_conn_list(array, nid) || !add_conn_list(array, len))
		goto error_add;
	for (i = 0; i < len; i++)
		if (!add_conn_list(array, list[i]))
			goto error_add;
	return 0;

 error_add:
	array->used = old_used;
	return -ENOMEM;
}
EXPORT_SYMBOL_HDA(snd_hda_override_conn_list);

/**
 * snd_hda_get_conn_index - get the connection index of the given NID
 * @codec: the HDA codec
 * @mux: NID containing the list
 * @nid: NID to select
 * @recursive: 1 when searching NID recursively, otherwise 0
 *
 * Parses the connection list of the widget @mux and checks whether the
 * widget @nid is present.  If it is, return the connection index.
 * Otherwise it returns -1.
 */
int snd_hda_get_conn_index(struct hda_codec *codec, hda_nid_t mux,
			   hda_nid_t nid, int recursive)
{
	hda_nid_t conn[HDA_MAX_NUM_INPUTS];
	int i, nums;

	nums = snd_hda_get_connections(codec, mux, conn, ARRAY_SIZE(conn));
	for (i = 0; i < nums; i++)
		if (conn[i] == nid)
			return i;
	if (!recursive)
		return -1;
	if (recursive > 5) {
		snd_printd("hda_codec: too deep connection for 0x%x\n", nid);
		return -1;
	}
	recursive++;
	for (i = 0; i < nums; i++) {
		unsigned int type = get_wcaps_type(get_wcaps(codec, conn[i]));
		if (type == AC_WID_PIN || type == AC_WID_AUD_OUT)
			continue;
		if (snd_hda_get_conn_index(codec, conn[i], nid, recursive) >= 0)
			return i;
	}
	return -1;
}
EXPORT_SYMBOL_HDA(snd_hda_get_conn_index);

/**
 * snd_hda_queue_unsol_event - add an unsolicited event to queue
 * @bus: the BUS
 * @res: unsolicited event (lower 32bit of RIRB entry)
 * @res_ex: codec addr and flags (upper 32bit or RIRB entry)
 *
 * Adds the given event to the queue.  The events are processed in
 * the workqueue asynchronously.  Call this function in the interrupt
 * hanlder when RIRB receives an unsolicited event.
 *
 * Returns 0 if successful, or a negative error code.
 */
int snd_hda_queue_unsol_event(struct hda_bus *bus, u32 res, u32 res_ex)
{
	struct hda_bus_unsolicited *unsol;
	unsigned int wp;

	trace_hda_unsol_event(bus, res, res_ex);
	unsol = bus->unsol;
	if (!unsol)
		return 0;

	wp = (unsol->wp + 1) % HDA_UNSOL_QUEUE_SIZE;
	unsol->wp = wp;

	wp <<= 1;
	unsol->queue[wp] = res;
	unsol->queue[wp + 1] = res_ex;

	queue_work(bus->workq, &unsol->work);

	return 0;
}
EXPORT_SYMBOL_HDA(snd_hda_queue_unsol_event);

/*
 * process queued unsolicited events
 */
static void process_unsol_events(struct work_struct *work)
{
	struct hda_bus_unsolicited *unsol =
		container_of(work, struct hda_bus_unsolicited, work);
	struct hda_bus *bus = unsol->bus;
	struct hda_codec *codec;
	unsigned int rp, caddr, res;

	while (unsol->rp != unsol->wp) {
		rp = (unsol->rp + 1) % HDA_UNSOL_QUEUE_SIZE;
		unsol->rp = rp;
		rp <<= 1;
		res = unsol->queue[rp];
		caddr = unsol->queue[rp + 1];
		if (!(caddr & (1 << 4))) /* no unsolicited event? */
			continue;
		codec = bus->caddr_tbl[caddr & 0x0f];
		if (codec && codec->patch_ops.unsol_event)
			codec->patch_ops.unsol_event(codec, res);
	}
}

/*
 * initialize unsolicited queue
 */
static int init_unsol_queue(struct hda_bus *bus)
{
	struct hda_bus_unsolicited *unsol;

	if (bus->unsol) /* already initialized */
		return 0;

	unsol = kzalloc(sizeof(*unsol), GFP_KERNEL);
	if (!unsol) {
		snd_printk(KERN_ERR "hda_codec: "
			   "can't allocate unsolicited queue\n");
		return -ENOMEM;
	}
	INIT_WORK(&unsol->work, process_unsol_events);
	unsol->bus = bus;
	bus->unsol = unsol;
	return 0;
}

/*
 * destructor
 */
static void snd_hda_codec_free(struct hda_codec *codec);

static int snd_hda_bus_free(struct hda_bus *bus)
{
	struct hda_codec *codec, *n;

	if (!bus)
		return 0;
	if (bus->workq)
		flush_workqueue(bus->workq);
	if (bus->unsol)
		kfree(bus->unsol);
	list_for_each_entry_safe(codec, n, &bus->codec_list, list) {
		snd_hda_codec_free(codec);
	}
	if (bus->ops.private_free)
		bus->ops.private_free(bus);
	if (bus->workq)
		destroy_workqueue(bus->workq);
	kfree(bus);
	return 0;
}

static int snd_hda_bus_dev_free(struct snd_device *device)
{
	struct hda_bus *bus = device->device_data;
	bus->shutdown = 1;
	return snd_hda_bus_free(bus);
}

#ifdef CONFIG_SND_HDA_HWDEP
static int snd_hda_bus_dev_register(struct snd_device *device)
{
	struct hda_bus *bus = device->device_data;
	struct hda_codec *codec;
	list_for_each_entry(codec, &bus->codec_list, list) {
		snd_hda_hwdep_add_sysfs(codec);
		snd_hda_hwdep_add_power_sysfs(codec);
	}
	return 0;
}
#else
#define snd_hda_bus_dev_register	NULL
#endif

/**
 * snd_hda_bus_new - create a HDA bus
 * @card: the card entry
 * @temp: the template for hda_bus information
 * @busp: the pointer to store the created bus instance
 *
 * Returns 0 if successful, or a negative error code.
 */
int /*__devinit*/ snd_hda_bus_new(struct snd_card *card,
			      const struct hda_bus_template *temp,
			      struct hda_bus **busp)
{
	struct hda_bus *bus;
	int err;
	static struct snd_device_ops dev_ops = {
		.dev_register = snd_hda_bus_dev_register,
		.dev_free = snd_hda_bus_dev_free,
	};

	if (snd_BUG_ON(!temp))
		return -EINVAL;
	if (snd_BUG_ON(!temp->ops.command || !temp->ops.get_response))
		return -EINVAL;

	if (busp)
		*busp = NULL;

	bus = kzalloc(sizeof(*bus), GFP_KERNEL);
	if (bus == NULL) {
		snd_printk(KERN_ERR "can't allocate struct hda_bus\n");
		return -ENOMEM;
	}

	bus->card = card;
	bus->private_data = temp->private_data;
	bus->pci = temp->pci;
	bus->modelname = temp->modelname;
	bus->power_save = temp->power_save;
	bus->ops = temp->ops;

	mutex_init(&bus->cmd_mutex);
	mutex_init(&bus->prepare_mutex);
	INIT_LIST_HEAD(&bus->codec_list);

	snprintf(bus->workq_name, sizeof(bus->workq_name),
		 "hd-audio%d", card->number);
	bus->workq = create_singlethread_workqueue(bus->workq_name);
	if (!bus->workq) {
		snd_printk(KERN_ERR "cannot create workqueue %s\n",
			   bus->workq_name);
		kfree(bus);
		return -ENOMEM;
	}

	err = snd_device_new(card, SNDRV_DEV_BUS, bus, &dev_ops);
	if (err < 0) {
		snd_hda_bus_free(bus);
		return err;
	}
	if (busp)
		*busp = bus;
	return 0;
}
EXPORT_SYMBOL_HDA(snd_hda_bus_new);

#ifdef CONFIG_SND_HDA_GENERIC
#define is_generic_config(codec) \
	(codec->modelname && !strcmp(codec->modelname, "generic"))
#else
#define is_generic_config(codec)	0
#endif

#ifdef MODULE
#define HDA_MODREQ_MAX_COUNT	2	/* two request_modules()'s */
#else
#define HDA_MODREQ_MAX_COUNT	0	/* all presets are statically linked */
#endif

/*
 * find a matching codec preset
 */
static const struct hda_codec_preset *
find_codec_preset(struct hda_codec *codec)
{
	struct hda_codec_preset_list *tbl;
	const struct hda_codec_preset *preset;
	int mod_requested = 0;

	if (is_generic_config(codec))
		return NULL; /* use the generic parser */

 again:
	mutex_lock(&preset_mutex);
	list_for_each_entry(tbl, &hda_preset_tables, list) {
		if (!try_module_get(tbl->owner)) {
			snd_printk(KERN_ERR "hda_codec: cannot module_get\n");
			continue;
		}
		for (preset = tbl->preset; preset->id; preset++) {
			u32 mask = preset->mask;
			if (preset->afg && preset->afg != codec->afg)
				continue;
			if (preset->mfg && preset->mfg != codec->mfg)
				continue;
			if (!mask)
				mask = ~0;
			if (preset->id == (codec->vendor_id & mask) &&
			    (!preset->rev ||
			     preset->rev == codec->revision_id)) {
				mutex_unlock(&preset_mutex);
				codec->owner = tbl->owner;
				return preset;
			}
		}
		module_put(tbl->owner);
	}
	mutex_unlock(&preset_mutex);

	if (mod_requested < HDA_MODREQ_MAX_COUNT) {
		char name[32];
		if (!mod_requested)
			snprintf(name, sizeof(name), "snd-hda-codec-id:%08x",
				 codec->vendor_id);
		else
			snprintf(name, sizeof(name), "snd-hda-codec-id:%04x*",
				 (codec->vendor_id >> 16) & 0xffff);
		request_module(name);
		mod_requested++;
		goto again;
	}
	return NULL;
}

/*
 * get_codec_name - store the codec name
 */
static int get_codec_name(struct hda_codec *codec)
{
	const struct hda_vendor_id *c;
	const char *vendor = NULL;
	u16 vendor_id = codec->vendor_id >> 16;
	char tmp[16];

	if (codec->vendor_name)
		goto get_chip_name;

	for (c = hda_vendor_ids; c->id; c++) {
		if (c->id == vendor_id) {
			vendor = c->name;
			break;
		}
	}
	if (!vendor) {
		sprintf(tmp, "Generic %04x", vendor_id);
		vendor = tmp;
	}
	codec->vendor_name = kstrdup(vendor, GFP_KERNEL);
	if (!codec->vendor_name)
		return -ENOMEM;

 get_chip_name:
	if (codec->chip_name)
		return 0;

	if (codec->preset && codec->preset->name)
		codec->chip_name = kstrdup(codec->preset->name, GFP_KERNEL);
	else {
		sprintf(tmp, "ID %x", codec->vendor_id & 0xffff);
		codec->chip_name = kstrdup(tmp, GFP_KERNEL);
	}
	if (!codec->chip_name)
		return -ENOMEM;
	return 0;
}

/*
 * look for an AFG and MFG nodes
 */
static void /*__devinit*/ setup_fg_nodes(struct hda_codec *codec)
{
	int i, total_nodes, function_id;
	hda_nid_t nid;

	total_nodes = snd_hda_get_sub_nodes(codec, AC_NODE_ROOT, &nid);
	for (i = 0; i < total_nodes; i++, nid++) {
		function_id = snd_hda_param_read(codec, nid,
						AC_PAR_FUNCTION_TYPE);
		switch (function_id & 0xff) {
		case AC_GRP_AUDIO_FUNCTION:
			codec->afg = nid;
			codec->afg_function_id = function_id & 0xff;
			codec->afg_unsol = (function_id >> 8) & 1;
			break;
		case AC_GRP_MODEM_FUNCTION:
			codec->mfg = nid;
			codec->mfg_function_id = function_id & 0xff;
			codec->mfg_unsol = (function_id >> 8) & 1;
			break;
		default:
			break;
		}
	}
}

/*
 * read widget caps for each widget and store in cache
 */
static int read_widget_caps(struct hda_codec *codec, hda_nid_t fg_node)
{
	int i;
	hda_nid_t nid;

	codec->num_nodes = snd_hda_get_sub_nodes(codec, fg_node,
						 &codec->start_nid);
	codec->wcaps = kmalloc(codec->num_nodes * 4, GFP_KERNEL);
	if (!codec->wcaps)
		return -ENOMEM;
	nid = codec->start_nid;
	for (i = 0; i < codec->num_nodes; i++, nid++)
		codec->wcaps[i] = snd_hda_param_read(codec, nid,
						     AC_PAR_AUDIO_WIDGET_CAP);
	return 0;
}

/* read all pin default configurations and save codec->init_pins */
static int read_pin_defaults(struct hda_codec *codec)
{
	int i;
	hda_nid_t nid = codec->start_nid;

	for (i = 0; i < codec->num_nodes; i++, nid++) {
		struct hda_pincfg *pin;
		unsigned int wcaps = get_wcaps(codec, nid);
		unsigned int wid_type = get_wcaps_type(wcaps);
		if (wid_type != AC_WID_PIN)
			continue;
		pin = snd_array_new(&codec->init_pins);
		if (!pin)
			return -ENOMEM;
		pin->nid = nid;
		pin->cfg = snd_hda_codec_read(codec, nid, 0,
					      AC_VERB_GET_CONFIG_DEFAULT, 0);
		pin->ctrl = snd_hda_codec_read(codec, nid, 0,
					       AC_VERB_GET_PIN_WIDGET_CONTROL,
					       0);
	}
	return 0;
}

/* look up the given pin config list and return the item matching with NID */
static struct hda_pincfg *look_up_pincfg(struct hda_codec *codec,
					 struct snd_array *array,
					 hda_nid_t nid)
{
	int i;
	for (i = 0; i < array->used; i++) {
		struct hda_pincfg *pin = snd_array_elem(array, i);
		if (pin->nid == nid)
			return pin;
	}
	return NULL;
}

/* write a config value for the given NID */
static void set_pincfg(struct hda_codec *codec, hda_nid_t nid,
		       unsigned int cfg)
{
	int i;
	for (i = 0; i < 4; i++) {
		snd_hda_codec_write(codec, nid, 0,
				    AC_VERB_SET_CONFIG_DEFAULT_BYTES_0 + i,
				    cfg & 0xff);
		cfg >>= 8;
	}
}

/* set the current pin config value for the given NID.
 * the value is cached, and read via snd_hda_codec_get_pincfg()
 */
int snd_hda_add_pincfg(struct hda_codec *codec, struct snd_array *list,
		       hda_nid_t nid, unsigned int cfg)
{
	struct hda_pincfg *pin;
	unsigned int oldcfg;

	if (get_wcaps_type(get_wcaps(codec, nid)) != AC_WID_PIN)
		return -EINVAL;

	oldcfg = snd_hda_codec_get_pincfg(codec, nid);
	pin = look_up_pincfg(codec, list, nid);
	if (!pin) {
		pin = snd_array_new(list);
		if (!pin)
			return -ENOMEM;
		pin->nid = nid;
	}
	pin->cfg = cfg;

	/* change only when needed; e.g. if the pincfg is already present
	 * in user_pins[], don't write it
	 */
	cfg = snd_hda_codec_get_pincfg(codec, nid);
	if (oldcfg != cfg)
		set_pincfg(codec, nid, cfg);
	return 0;
}

/**
 * snd_hda_codec_set_pincfg - Override a pin default configuration
 * @codec: the HDA codec
 * @nid: NID to set the pin config
 * @cfg: the pin default config value
 *
 * Override a pin default configuration value in the cache.
 * This value can be read by snd_hda_codec_get_pincfg() in a higher
 * priority than the real hardware value.
 */
int snd_hda_codec_set_pincfg(struct hda_codec *codec,
			     hda_nid_t nid, unsigned int cfg)
{
	return snd_hda_add_pincfg(codec, &codec->driver_pins, nid, cfg);
}
EXPORT_SYMBOL_HDA(snd_hda_codec_set_pincfg);

/**
 * snd_hda_codec_get_pincfg - Obtain a pin-default configuration
 * @codec: the HDA codec
 * @nid: NID to get the pin config
 *
 * Get the current pin config value of the given pin NID.
 * If the pincfg value is cached or overridden via sysfs or driver,
 * returns the cached value.
 */
unsigned int snd_hda_codec_get_pincfg(struct hda_codec *codec, hda_nid_t nid)
{
	struct hda_pincfg *pin;

#ifdef CONFIG_SND_HDA_HWDEP
	pin = look_up_pincfg(codec, &codec->user_pins, nid);
	if (pin)
		return pin->cfg;
#endif
	pin = look_up_pincfg(codec, &codec->driver_pins, nid);
	if (pin)
		return pin->cfg;
	pin = look_up_pincfg(codec, &codec->init_pins, nid);
	if (pin)
		return pin->cfg;
	return 0;
}
EXPORT_SYMBOL_HDA(snd_hda_codec_get_pincfg);

/* restore all current pin configs */
static void restore_pincfgs(struct hda_codec *codec)
{
	int i;
	for (i = 0; i < codec->init_pins.used; i++) {
		struct hda_pincfg *pin = snd_array_elem(&codec->init_pins, i);
		set_pincfg(codec, pin->nid,
			   snd_hda_codec_get_pincfg(codec, pin->nid));
	}
}

/**
 * snd_hda_shutup_pins - Shut up all pins
 * @codec: the HDA codec
 *
 * Clear all pin controls to shup up before suspend for avoiding click noise.
 * The controls aren't cached so that they can be resumed properly.
 */
void snd_hda_shutup_pins(struct hda_codec *codec)
{
	int i;
	/* don't shut up pins when unloading the driver; otherwise it breaks
	 * the default pin setup at the next load of the driver
	 */
	if (codec->bus->shutdown)
		return;
	for (i = 0; i < codec->init_pins.used; i++) {
		struct hda_pincfg *pin = snd_array_elem(&codec->init_pins, i);
		/* use read here for syncing after issuing each verb */
		snd_hda_codec_read(codec, pin->nid, 0,
				   AC_VERB_SET_PIN_WIDGET_CONTROL, 0);
	}
	codec->pins_shutup = 1;
}
EXPORT_SYMBOL_HDA(snd_hda_shutup_pins);

#ifdef CONFIG_PM
/* Restore the pin controls cleared previously via snd_hda_shutup_pins() */
static void restore_shutup_pins(struct hda_codec *codec)
{
	int i;
	if (!codec->pins_shutup)
		return;
	if (codec->bus->shutdown)
		return;
	for (i = 0; i < codec->init_pins.used; i++) {
		struct hda_pincfg *pin = snd_array_elem(&codec->init_pins, i);
		snd_hda_codec_write(codec, pin->nid, 0,
				    AC_VERB_SET_PIN_WIDGET_CONTROL,
				    pin->ctrl);
	}
	codec->pins_shutup = 0;
}
#endif

static void init_hda_cache(struct hda_cache_rec *cache,
			   unsigned int record_size);
static void free_hda_cache(struct hda_cache_rec *cache);

/* restore the initial pin cfgs and release all pincfg lists */
static void restore_init_pincfgs(struct hda_codec *codec)
{
	/* first free driver_pins and user_pins, then call restore_pincfg
	 * so that only the values in init_pins are restored
	 */
	snd_array_free(&codec->driver_pins);
#ifdef CONFIG_SND_HDA_HWDEP
	snd_array_free(&codec->user_pins);
#endif
	restore_pincfgs(codec);
	snd_array_free(&codec->init_pins);
}

/*
 * audio-converter setup caches
 */
struct hda_cvt_setup {
	hda_nid_t nid;
	u8 stream_tag;
	u8 channel_id;
	u16 format_id;
	unsigned char active;	/* cvt is currently used */
	unsigned char dirty;	/* setups should be cleared */
};

/* get or create a cache entry for the given audio converter NID */
static struct hda_cvt_setup *
get_hda_cvt_setup(struct hda_codec *codec, hda_nid_t nid)
{
	struct hda_cvt_setup *p;
	int i;

	for (i = 0; i < codec->cvt_setups.used; i++) {
		p = snd_array_elem(&codec->cvt_setups, i);
		if (p->nid == nid)
			return p;
	}
	p = snd_array_new(&codec->cvt_setups);
	if (p)
		p->nid = nid;
	return p;
}

/*
 * codec destructor
 */
static void snd_hda_codec_free(struct hda_codec *codec)
{
	if (!codec)
		return;
	restore_init_pincfgs(codec);
#ifdef CONFIG_SND_HDA_POWER_SAVE
	cancel_delayed_work(&codec->power_work);
	flush_workqueue(codec->bus->workq);
#endif
	list_del(&codec->list);
	snd_array_free(&codec->mixers);
	snd_array_free(&codec->nids);
	snd_array_free(&codec->conn_lists);
	snd_array_free(&codec->spdif_out);
	codec->bus->caddr_tbl[codec->addr] = NULL;
	if (codec->patch_ops.free)
		codec->patch_ops.free(codec);
	module_put(codec->owner);
	free_hda_cache(&codec->amp_cache);
	free_hda_cache(&codec->cmd_cache);
	kfree(codec->vendor_name);
	kfree(codec->chip_name);
	kfree(codec->modelname);
	kfree(codec->wcaps);
	kfree(codec);
}

static void hda_set_power_state(struct hda_codec *codec, hda_nid_t fg,
				unsigned int power_state);

/**
 * snd_hda_codec_new - create a HDA codec
 * @bus: the bus to assign
 * @codec_addr: the codec address
 * @codecp: the pointer to store the generated codec
 *
 * Returns 0 if successful, or a negative error code.
 */
int /*__devinit*/ snd_hda_codec_new(struct hda_bus *bus,
				unsigned int codec_addr,
				struct hda_codec **codecp)
{
	struct hda_codec *codec;
	char component[31];
	int err;

	if (snd_BUG_ON(!bus))
		return -EINVAL;
	if (snd_BUG_ON(codec_addr > HDA_MAX_CODEC_ADDRESS))
		return -EINVAL;

	if (bus->caddr_tbl[codec_addr]) {
		snd_printk(KERN_ERR "hda_codec: "
			   "address 0x%x is already occupied\n", codec_addr);
		return -EBUSY;
	}

	codec = kzalloc(sizeof(*codec), GFP_KERNEL);
	if (codec == NULL) {
		snd_printk(KERN_ERR "can't allocate struct hda_codec\n");
		return -ENOMEM;
	}

	codec->bus = bus;
	codec->addr = codec_addr;
	mutex_init(&codec->spdif_mutex);
	mutex_init(&codec->control_mutex);
	init_hda_cache(&codec->amp_cache, sizeof(struct hda_amp_info));
	init_hda_cache(&codec->cmd_cache, sizeof(struct hda_cache_head));
	snd_array_init(&codec->mixers, sizeof(struct hda_nid_item), 32);
	snd_array_init(&codec->nids, sizeof(struct hda_nid_item), 32);
	snd_array_init(&codec->init_pins, sizeof(struct hda_pincfg), 16);
	snd_array_init(&codec->driver_pins, sizeof(struct hda_pincfg), 16);
	snd_array_init(&codec->cvt_setups, sizeof(struct hda_cvt_setup), 8);
	snd_array_init(&codec->conn_lists, sizeof(hda_nid_t), 64);
	snd_array_init(&codec->spdif_out, sizeof(struct hda_spdif_out), 16);
	if (codec->bus->modelname) {
		codec->modelname = kstrdup(codec->bus->modelname, GFP_KERNEL);
		if (!codec->modelname) {
			snd_hda_codec_free(codec);
			return -ENODEV;
		}
	}

#ifdef CONFIG_SND_HDA_POWER_SAVE
	INIT_DELAYED_WORK(&codec->power_work, hda_power_work);
	/* snd_hda_codec_new() marks the codec as power-up, and leave it as is.
	 * the caller has to power down appropriatley after initialization
	 * phase.
	 */
	hda_keep_power_on(codec);
#endif

	list_add_tail(&codec->list, &bus->codec_list);
	bus->caddr_tbl[codec_addr] = codec;

	codec->vendor_id = snd_hda_param_read(codec, AC_NODE_ROOT,
					      AC_PAR_VENDOR_ID);
	if (codec->vendor_id == -1)
		/* read again, hopefully the access method was corrected
		 * in the last read...
		 */
		codec->vendor_id = snd_hda_param_read(codec, AC_NODE_ROOT,
						      AC_PAR_VENDOR_ID);
	codec->subsystem_id = snd_hda_param_read(codec, AC_NODE_ROOT,
						 AC_PAR_SUBSYSTEM_ID);
	codec->revision_id = snd_hda_param_read(codec, AC_NODE_ROOT,
						AC_PAR_REV_ID);

	setup_fg_nodes(codec);
	if (!codec->afg && !codec->mfg) {
		snd_printdd("hda_codec: no AFG or MFG node found\n");
		err = -ENODEV;
		goto error;
	}

	err = read_widget_caps(codec, codec->afg ? codec->afg : codec->mfg);
	if (err < 0) {
		snd_printk(KERN_ERR "hda_codec: cannot malloc\n");
		goto error;
	}
	err = read_pin_defaults(codec);
	if (err < 0)
		goto error;

	if (!codec->subsystem_id) {
		hda_nid_t nid = codec->afg ? codec->afg : codec->mfg;
		codec->subsystem_id =
			snd_hda_codec_read(codec, nid, 0,
					   AC_VERB_GET_SUBSYSTEM_ID, 0);
	}

	/* power-up all before initialization */
	hda_set_power_state(codec,
			    codec->afg ? codec->afg : codec->mfg,
			    AC_PWRST_D0);

	snd_hda_codec_proc_new(codec);

	snd_hda_create_hwdep(codec);

	sprintf(component, "HDA:%08x,%08x,%08x", codec->vendor_id,
		codec->subsystem_id, codec->revision_id);
	snd_component_add(codec->bus->card, component);

	if (codecp)
		*codecp = codec;
	return 0;

 error:
	snd_hda_codec_free(codec);
	return err;
}
EXPORT_SYMBOL_HDA(snd_hda_codec_new);

/**
 * snd_hda_codec_configure - (Re-)configure the HD-audio codec
 * @codec: the HDA codec
 *
 * Start parsing of the given codec tree and (re-)initialize the whole
 * patch instance.
 *
 * Returns 0 if successful or a negative error code.
 */
int snd_hda_codec_configure(struct hda_codec *codec)
{
	int err;

	codec->preset = find_codec_preset(codec);
	if (!codec->vendor_name || !codec->chip_name) {
		err = get_codec_name(codec);
		if (err < 0)
			return err;
	}

	if (is_generic_config(codec)) {
		err = snd_hda_parse_generic_codec(codec);
		goto patched;
	}
	if (codec->preset && codec->preset->patch) {
		err = codec->preset->patch(codec);
		goto patched;
	}

	/* call the default parser */
	err = snd_hda_parse_generic_codec(codec);
	if (err < 0)
		printk(KERN_ERR "hda-codec: No codec parser is available\n");

 patched:
	if (!err && codec->patch_ops.unsol_event)
		err = init_unsol_queue(codec->bus);
	/* audio codec should override the mixer name */
	if (!err && (codec->afg || !*codec->bus->card->mixername))
		snprintf(codec->bus->card->mixername,
			 sizeof(codec->bus->card->mixername),
			 "%s %s", codec->vendor_name, codec->chip_name);
	return err;
}
EXPORT_SYMBOL_HDA(snd_hda_codec_configure);

/**
 * snd_hda_codec_setup_stream - set up the codec for streaming
 * @codec: the CODEC to set up
 * @nid: the NID to set up
 * @stream_tag: stream tag to pass, it's between 0x1 and 0xf.
 * @channel_id: channel id to pass, zero based.
 * @format: stream format.
 */
void snd_hda_codec_setup_stream(struct hda_codec *codec, hda_nid_t nid,
				u32 stream_tag,
				int channel_id, int format)
{
	struct hda_codec *c;
	struct hda_cvt_setup *p;
	unsigned int oldval, newval;
	int type;
	int i;

	if (!nid)
		return;

	snd_printdd("hda_codec_setup_stream: "
		    "NID=0x%x, stream=0x%x, channel=%d, format=0x%x\n",
		    nid, stream_tag, channel_id, format);
	p = get_hda_cvt_setup(codec, nid);
	if (!p)
		return;
	/* update the stream-id if changed */
	if (p->stream_tag != stream_tag || p->channel_id != channel_id) {
		oldval = snd_hda_codec_read(codec, nid, 0, AC_VERB_GET_CONV, 0);
		newval = (stream_tag << 4) | channel_id;
		if (oldval != newval)
			snd_hda_codec_write(codec, nid, 0,
					    AC_VERB_SET_CHANNEL_STREAMID,
					    newval);
		p->stream_tag = stream_tag;
		p->channel_id = channel_id;
	}
	/* update the format-id if changed */
	if (p->format_id != format) {
		oldval = snd_hda_codec_read(codec, nid, 0,
					    AC_VERB_GET_STREAM_FORMAT, 0);
		if (oldval != format) {
			msleep(1);
			snd_hda_codec_write(codec, nid, 0,
					    AC_VERB_SET_STREAM_FORMAT,
					    format);
		}
		p->format_id = format;
	}
	p->active = 1;
	p->dirty = 0;

	/* make other inactive cvts with the same stream-tag dirty */
	type = get_wcaps_type(get_wcaps(codec, nid));
	list_for_each_entry(c, &codec->bus->codec_list, list) {
		for (i = 0; i < c->cvt_setups.used; i++) {
			p = snd_array_elem(&c->cvt_setups, i);
			if (!p->active && p->stream_tag == stream_tag &&
			    get_wcaps_type(get_wcaps(c, p->nid)) == type)
				p->dirty = 1;
		}
	}
}
EXPORT_SYMBOL_HDA(snd_hda_codec_setup_stream);

static void really_cleanup_stream(struct hda_codec *codec,
				  struct hda_cvt_setup *q);

/**
 * __snd_hda_codec_cleanup_stream - clean up the codec for closing
 * @codec: the CODEC to clean up
 * @nid: the NID to clean up
 * @do_now: really clean up the stream instead of clearing the active flag
 */
void __snd_hda_codec_cleanup_stream(struct hda_codec *codec, hda_nid_t nid,
				    int do_now)
{
	struct hda_cvt_setup *p;

	if (!nid)
		return;

	if (codec->no_sticky_stream)
		do_now = 1;

	snd_printdd("hda_codec_cleanup_stream: NID=0x%x\n", nid);
	p = get_hda_cvt_setup(codec, nid);
	if (p) {
		/* here we just clear the active flag when do_now isn't set;
		 * actual clean-ups will be done later in
		 * purify_inactive_streams() called from snd_hda_codec_prpapre()
		 */
		if (do_now)
			really_cleanup_stream(codec, p);
		else
			p->active = 0;
	}
}
EXPORT_SYMBOL_HDA(__snd_hda_codec_cleanup_stream);

static void really_cleanup_stream(struct hda_codec *codec,
				  struct hda_cvt_setup *q)
{
	hda_nid_t nid = q->nid;
	if (q->stream_tag || q->channel_id)
		snd_hda_codec_write(codec, nid, 0, AC_VERB_SET_CHANNEL_STREAMID, 0);
	if (q->format_id)
		snd_hda_codec_write(codec, nid, 0, AC_VERB_SET_STREAM_FORMAT, 0
);
	memset(q, 0, sizeof(*q));
	q->nid = nid;
}

/* clean up the all conflicting obsolete streams */
static void purify_inactive_streams(struct hda_codec *codec)
{
	struct hda_codec *c;
	int i;

	list_for_each_entry(c, &codec->bus->codec_list, list) {
		for (i = 0; i < c->cvt_setups.used; i++) {
			struct hda_cvt_setup *p;
			p = snd_array_elem(&c->cvt_setups, i);
			if (p->dirty)
				really_cleanup_stream(c, p);
		}
	}
}

#ifdef CONFIG_PM
/* clean up all streams; called from suspend */
static void hda_cleanup_all_streams(struct hda_codec *codec)
{
	int i;

	for (i = 0; i < codec->cvt_setups.used; i++) {
		struct hda_cvt_setup *p = snd_array_elem(&codec->cvt_setups, i);
		if (p->stream_tag)
			really_cleanup_stream(codec, p);
	}
}
#endif

/*
 * amp access functions
 */

/* FIXME: more better hash key? */
#define HDA_HASH_KEY(nid, dir, idx) (u32)((nid) + ((idx) << 16) + ((dir) << 24))
#define HDA_HASH_PINCAP_KEY(nid) (u32)((nid) + (0x02 << 24))
#define HDA_HASH_PARPCM_KEY(nid) (u32)((nid) + (0x03 << 24))
#define HDA_HASH_PARSTR_KEY(nid) (u32)((nid) + (0x04 << 24))
#define INFO_AMP_CAPS	(1<<0)
#define INFO_AMP_VOL(ch)	(1 << (1 + (ch)))

/* initialize the hash table */
static void /*__devinit*/ init_hda_cache(struct hda_cache_rec *cache,
				     unsigned int record_size)
{
	memset(cache, 0, sizeof(*cache));
	memset(cache->hash, 0xff, sizeof(cache->hash));
	snd_array_init(&cache->buf, record_size, 64);
}

static void free_hda_cache(struct hda_cache_rec *cache)
{
	snd_array_free(&cache->buf);
}

/* query the hash.  allocate an entry if not found. */
static struct hda_cache_head  *get_hash(struct hda_cache_rec *cache, u32 key)
{
	u16 idx = key % (u16)ARRAY_SIZE(cache->hash);
	u16 cur = cache->hash[idx];
	struct hda_cache_head *info;

	while (cur != 0xffff) {
		info = snd_array_elem(&cache->buf, cur);
		if (info->key == key)
			return info;
		cur = info->next;
	}
	return NULL;
}

/* query the hash.  allocate an entry if not found. */
static struct hda_cache_head  *get_alloc_hash(struct hda_cache_rec *cache,
					      u32 key)
{
	struct hda_cache_head *info = get_hash(cache, key);
	if (!info) {
		u16 idx, cur;
		/* add a new hash entry */
		info = snd_array_new(&cache->buf);
		if (!info)
			return NULL;
		cur = snd_array_index(&cache->buf, info);
		info->key = key;
		info->val = 0;
		idx = key % (u16)ARRAY_SIZE(cache->hash);
		info->next = cache->hash[idx];
		cache->hash[idx] = cur;
	}
	return info;
}

/* query and allocate an amp hash entry */
static inline struct hda_amp_info *
get_alloc_amp_hash(struct hda_codec *codec, u32 key)
{
	return (struct hda_amp_info *)get_alloc_hash(&codec->amp_cache, key);
}

/**
 * query_amp_caps - query AMP capabilities
 * @codec: the HD-auio codec
 * @nid: the NID to query
 * @direction: either #HDA_INPUT or #HDA_OUTPUT
 *
 * Query AMP capabilities for the given widget and direction.
 * Returns the obtained capability bits.
 *
 * When cap bits have been already read, this doesn't read again but
 * returns the cached value.
 */
u32 query_amp_caps(struct hda_codec *codec, hda_nid_t nid, int direction)
{
	struct hda_amp_info *info;

	info = get_alloc_amp_hash(codec, HDA_HASH_KEY(nid, direction, 0));
	if (!info)
		return 0;
	if (!(info->head.val & INFO_AMP_CAPS)) {
		if (!(get_wcaps(codec, nid) & AC_WCAP_AMP_OVRD))
			nid = codec->afg;
		info->amp_caps = snd_hda_param_read(codec, nid,
						    direction == HDA_OUTPUT ?
						    AC_PAR_AMP_OUT_CAP :
						    AC_PAR_AMP_IN_CAP);
		if (info->amp_caps)
			info->head.val |= INFO_AMP_CAPS;
	}
	return info->amp_caps;
}
EXPORT_SYMBOL_HDA(query_amp_caps);

/**
 * snd_hda_override_amp_caps - Override the AMP capabilities
 * @codec: the CODEC to clean up
 * @nid: the NID to clean up
 * @direction: either #HDA_INPUT or #HDA_OUTPUT
 * @caps: the capability bits to set
 *
 * Override the cached AMP caps bits value by the given one.
 * This function is useful if the driver needs to adjust the AMP ranges,
 * e.g. limit to 0dB, etc.
 *
 * Returns zero if successful or a negative error code.
 */
int snd_hda_override_amp_caps(struct hda_codec *codec, hda_nid_t nid, int dir,
			      unsigned int caps)
{
	struct hda_amp_info *info;

	info = get_alloc_amp_hash(codec, HDA_HASH_KEY(nid, dir, 0));
	if (!info)
		return -EINVAL;
	info->amp_caps = caps;
	info->head.val |= INFO_AMP_CAPS;
	return 0;
}
EXPORT_SYMBOL_HDA(snd_hda_override_amp_caps);

static unsigned int
query_caps_hash(struct hda_codec *codec, hda_nid_t nid, u32 key,
		unsigned int (*func)(struct hda_codec *, hda_nid_t))
{
	struct hda_amp_info *info;

	info = get_alloc_amp_hash(codec, key);
	if (!info)
		return 0;
	if (!info->head.val) {
		info->head.val |= INFO_AMP_CAPS;
		info->amp_caps = func(codec, nid);
	}
	return info->amp_caps;
}

static unsigned int read_pin_cap(struct hda_codec *codec, hda_nid_t nid)
{
	return snd_hda_param_read(codec, nid, AC_PAR_PIN_CAP);
}

/**
 * snd_hda_query_pin_caps - Query PIN capabilities
 * @codec: the HD-auio codec
 * @nid: the NID to query
 *
 * Query PIN capabilities for the given widget.
 * Returns the obtained capability bits.
 *
 * When cap bits have been already read, this doesn't read again but
 * returns the cached value.
 */
u32 snd_hda_query_pin_caps(struct hda_codec *codec, hda_nid_t nid)
{
	return query_caps_hash(codec, nid, HDA_HASH_PINCAP_KEY(nid),
			       read_pin_cap);
}
EXPORT_SYMBOL_HDA(snd_hda_query_pin_caps);

/**
 * snd_hda_override_pin_caps - Override the pin capabilities
 * @codec: the CODEC
 * @nid: the NID to override
 * @caps: the capability bits to set
 *
 * Override the cached PIN capabilitiy bits value by the given one.
 *
 * Returns zero if successful or a negative error code.
 */
int snd_hda_override_pin_caps(struct hda_codec *codec, hda_nid_t nid,
			      unsigned int caps)
{
	struct hda_amp_info *info;
	info = get_alloc_amp_hash(codec, HDA_HASH_PINCAP_KEY(nid));
	if (!info)
		return -ENOMEM;
	info->amp_caps = caps;
	info->head.val |= INFO_AMP_CAPS;
	return 0;
}
EXPORT_SYMBOL_HDA(snd_hda_override_pin_caps);

/*
 * read the current volume to info
 * if the cache exists, read the cache value.
 */
static unsigned int get_vol_mute(struct hda_codec *codec,
				 struct hda_amp_info *info, hda_nid_t nid,
				 int ch, int direction, int index)
{
	u32 val, parm;

	if (info->head.val & INFO_AMP_VOL(ch))
		return info->vol[ch];

	parm = ch ? AC_AMP_GET_RIGHT : AC_AMP_GET_LEFT;
	parm |= direction == HDA_OUTPUT ? AC_AMP_GET_OUTPUT : AC_AMP_GET_INPUT;
	parm |= index;
	val = snd_hda_codec_read(codec, nid, 0,
				 AC_VERB_GET_AMP_GAIN_MUTE, parm);
	info->vol[ch] = val & 0xff;
	info->head.val |= INFO_AMP_VOL(ch);
	return info->vol[ch];
}

/*
 * write the current volume in info to the h/w and update the cache
 */
static void put_vol_mute(struct hda_codec *codec, struct hda_amp_info *info,
			 hda_nid_t nid, int ch, int direction, int index,
			 int val)
{
	u32 parm;

	parm = ch ? AC_AMP_SET_RIGHT : AC_AMP_SET_LEFT;
	parm |= direction == HDA_OUTPUT ? AC_AMP_SET_OUTPUT : AC_AMP_SET_INPUT;
	parm |= index << AC_AMP_SET_INDEX_SHIFT;
	if ((val & HDA_AMP_MUTE) && !(info->amp_caps & AC_AMPCAP_MUTE) &&
	    (info->amp_caps & AC_AMPCAP_MIN_MUTE))
		; /* set the zero value as a fake mute */
	else
		parm |= val;
	snd_hda_codec_write(codec, nid, 0, AC_VERB_SET_AMP_GAIN_MUTE, parm);
	info->vol[ch] = val;
}

/**
 * snd_hda_codec_amp_read - Read AMP value
 * @codec: HD-audio codec
 * @nid: NID to read the AMP value
 * @ch: channel (left=0 or right=1)
 * @direction: #HDA_INPUT or #HDA_OUTPUT
 * @index: the index value (only for input direction)
 *
 * Read AMP value.  The volume is between 0 to 0x7f, 0x80 = mute bit.
 */
int snd_hda_codec_amp_read(struct hda_codec *codec, hda_nid_t nid, int ch,
			   int direction, int index)
{
	struct hda_amp_info *info;
	info = get_alloc_amp_hash(codec, HDA_HASH_KEY(nid, direction, index));
	if (!info)
		return 0;
	return get_vol_mute(codec, info, nid, ch, direction, index);
}
EXPORT_SYMBOL_HDA(snd_hda_codec_amp_read);

/**
 * snd_hda_codec_amp_update - update the AMP value
 * @codec: HD-audio codec
 * @nid: NID to read the AMP value
 * @ch: channel (left=0 or right=1)
 * @direction: #HDA_INPUT or #HDA_OUTPUT
 * @idx: the index value (only for input direction)
 * @mask: bit mask to set
 * @val: the bits value to set
 *
 * Update the AMP value with a bit mask.
 * Returns 0 if the value is unchanged, 1 if changed.
 */
int snd_hda_codec_amp_update(struct hda_codec *codec, hda_nid_t nid, int ch,
			     int direction, int idx, int mask, int val)
{
	struct hda_amp_info *info;

	info = get_alloc_amp_hash(codec, HDA_HASH_KEY(nid, direction, idx));
	if (!info)
		return 0;
	if (snd_BUG_ON(mask & ~0xff))
		mask &= 0xff;
	val &= mask;
	val |= get_vol_mute(codec, info, nid, ch, direction, idx) & ~mask;
	if (info->vol[ch] == val)
		return 0;
	put_vol_mute(codec, info, nid, ch, direction, idx, val);
	return 1;
}
EXPORT_SYMBOL_HDA(snd_hda_codec_amp_update);

/**
 * snd_hda_codec_amp_stereo - update the AMP stereo values
 * @codec: HD-audio codec
 * @nid: NID to read the AMP value
 * @direction: #HDA_INPUT or #HDA_OUTPUT
 * @idx: the index value (only for input direction)
 * @mask: bit mask to set
 * @val: the bits value to set
 *
 * Update the AMP values like snd_hda_codec_amp_update(), but for a
 * stereo widget with the same mask and value.
 */
int snd_hda_codec_amp_stereo(struct hda_codec *codec, hda_nid_t nid,
			     int direction, int idx, int mask, int val)
{
	int ch, ret = 0;

	if (snd_BUG_ON(mask & ~0xff))
		mask &= 0xff;
	for (ch = 0; ch < 2; ch++)
		ret |= snd_hda_codec_amp_update(codec, nid, ch, direction,
						idx, mask, val);
	return ret;
}
EXPORT_SYMBOL_HDA(snd_hda_codec_amp_stereo);

#ifdef CONFIG_PM
/**
 * snd_hda_codec_resume_amp - Resume all AMP commands from the cache
 * @codec: HD-audio codec
 *
 * Resume the all amp commands from the cache.
 */
void snd_hda_codec_resume_amp(struct hda_codec *codec)
{
	struct hda_amp_info *buffer = codec->amp_cache.buf.list;
	int i;

	for (i = 0; i < codec->amp_cache.buf.used; i++, buffer++) {
		u32 key = buffer->head.key;
		hda_nid_t nid;
		unsigned int idx, dir, ch;
		if (!key)
			continue;
		nid = key & 0xff;
		idx = (key >> 16) & 0xff;
		dir = (key >> 24) & 0xff;
		for (ch = 0; ch < 2; ch++) {
			if (!(buffer->head.val & INFO_AMP_VOL(ch)))
				continue;
			put_vol_mute(codec, buffer, nid, ch, dir, idx,
				     buffer->vol[ch]);
		}
	}
}
EXPORT_SYMBOL_HDA(snd_hda_codec_resume_amp);
#endif /* CONFIG_PM */

static u32 get_amp_max_value(struct hda_codec *codec, hda_nid_t nid, int dir,
			     unsigned int ofs)
{
	u32 caps = query_amp_caps(codec, nid, dir);
	/* get num steps */
	caps = (caps & AC_AMPCAP_NUM_STEPS) >> AC_AMPCAP_NUM_STEPS_SHIFT;
	if (ofs < caps)
		caps -= ofs;
	return caps;
}

/**
 * snd_hda_mixer_amp_volume_info - Info callback for a standard AMP mixer
 *
 * The control element is supposed to have the private_value field
 * set up via HDA_COMPOSE_AMP_VAL*() or related macros.
 */
int snd_hda_mixer_amp_volume_info(struct snd_kcontrol *kcontrol,
				  struct snd_ctl_elem_info *uinfo)
{
	struct hda_codec *codec = snd_kcontrol_chip(kcontrol);
	u16 nid = get_amp_nid(kcontrol);
	u8 chs = get_amp_channels(kcontrol);
	int dir = get_amp_direction(kcontrol);
	unsigned int ofs = get_amp_offset(kcontrol);

	uinfo->type = SNDRV_CTL_ELEM_TYPE_INTEGER;
	uinfo->count = chs == 3 ? 2 : 1;
	uinfo->value.integer.min = 0;
	uinfo->value.integer.max = get_amp_max_value(codec, nid, dir, ofs);
	if (!uinfo->value.integer.max) {
		printk(KERN_WARNING "hda_codec: "
		       "num_steps = 0 for NID=0x%x (ctl = %s)\n", nid,
		       kcontrol->id.name);
		return -EINVAL;
	}
	return 0;
}
EXPORT_SYMBOL_HDA(snd_hda_mixer_amp_volume_info);


static inline unsigned int
read_amp_value(struct hda_codec *codec, hda_nid_t nid,
	       int ch, int dir, int idx, unsigned int ofs)
{
	unsigned int val;
	val = snd_hda_codec_amp_read(codec, nid, ch, dir, idx);
	val &= HDA_AMP_VOLMASK;
	if (val >= ofs)
		val -= ofs;
	else
		val = 0;
	return val;
}

static inline int
update_amp_value(struct hda_codec *codec, hda_nid_t nid,
		 int ch, int dir, int idx, unsigned int ofs,
		 unsigned int val)
{
	unsigned int maxval;

	if (val > 0)
		val += ofs;
	/* ofs = 0: raw max value */
	maxval = get_amp_max_value(codec, nid, dir, 0);
	if (val > maxval)
		val = maxval;
	return snd_hda_codec_amp_update(codec, nid, ch, dir, idx,
					HDA_AMP_VOLMASK, val);
}

/**
 * snd_hda_mixer_amp_volume_get - Get callback for a standard AMP mixer volume
 *
 * The control element is supposed to have the private_value field
 * set up via HDA_COMPOSE_AMP_VAL*() or related macros.
 */
int snd_hda_mixer_amp_volume_get(struct snd_kcontrol *kcontrol,
				 struct snd_ctl_elem_value *ucontrol)
{
	struct hda_codec *codec = snd_kcontrol_chip(kcontrol);
	hda_nid_t nid = get_amp_nid(kcontrol);
	int chs = get_amp_channels(kcontrol);
	int dir = get_amp_direction(kcontrol);
	int idx = get_amp_index(kcontrol);
	unsigned int ofs = get_amp_offset(kcontrol);
	long *valp = ucontrol->value.integer.value;

	if (chs & 1)
		*valp++ = read_amp_value(codec, nid, 0, dir, idx, ofs);
	if (chs & 2)
		*valp = read_amp_value(codec, nid, 1, dir, idx, ofs);
	return 0;
}
EXPORT_SYMBOL_HDA(snd_hda_mixer_amp_volume_get);

/**
 * snd_hda_mixer_amp_volume_put - Put callback for a standard AMP mixer volume
 *
 * The control element is supposed to have the private_value field
 * set up via HDA_COMPOSE_AMP_VAL*() or related macros.
 */
int snd_hda_mixer_amp_volume_put(struct snd_kcontrol *kcontrol,
				 struct snd_ctl_elem_value *ucontrol)
{
	struct hda_codec *codec = snd_kcontrol_chip(kcontrol);
	hda_nid_t nid = get_amp_nid(kcontrol);
	int chs = get_amp_channels(kcontrol);
	int dir = get_amp_direction(kcontrol);
	int idx = get_amp_index(kcontrol);
	unsigned int ofs = get_amp_offset(kcontrol);
	long *valp = ucontrol->value.integer.value;
	int change = 0;

	snd_hda_power_up(codec);
	if (chs & 1) {
		change = update_amp_value(codec, nid, 0, dir, idx, ofs, *valp);
		valp++;
	}
	if (chs & 2)
		change |= update_amp_value(codec, nid, 1, dir, idx, ofs, *valp);
	snd_hda_power_down(codec);
	return change;
}
EXPORT_SYMBOL_HDA(snd_hda_mixer_amp_volume_put);

/**
 * snd_hda_mixer_amp_volume_put - TLV callback for a standard AMP mixer volume
 *
 * The control element is supposed to have the private_value field
 * set up via HDA_COMPOSE_AMP_VAL*() or related macros.
 */
int snd_hda_mixer_amp_tlv(struct snd_kcontrol *kcontrol, int op_flag,
			  unsigned int size, unsigned int __user *_tlv)
{
	struct hda_codec *codec = snd_kcontrol_chip(kcontrol);
	hda_nid_t nid = get_amp_nid(kcontrol);
	int dir = get_amp_direction(kcontrol);
	unsigned int ofs = get_amp_offset(kcontrol);
	bool min_mute = get_amp_min_mute(kcontrol);
	u32 caps, val1, val2;

	if (size < 4 * sizeof(unsigned int))
		return -ENOMEM;
	caps = query_amp_caps(codec, nid, dir);
	val2 = (caps & AC_AMPCAP_STEP_SIZE) >> AC_AMPCAP_STEP_SIZE_SHIFT;
	val2 = (val2 + 1) * 25;
	val1 = -((caps & AC_AMPCAP_OFFSET) >> AC_AMPCAP_OFFSET_SHIFT);
	val1 += ofs;
	val1 = ((int)val1) * ((int)val2);
	if (min_mute || (caps & AC_AMPCAP_MIN_MUTE))
		val2 |= TLV_DB_SCALE_MUTE;
	if (put_user(SNDRV_CTL_TLVT_DB_SCALE, _tlv))
		return -EFAULT;
	if (put_user(2 * sizeof(unsigned int), _tlv + 1))
		return -EFAULT;
	if (put_user(val1, _tlv + 2))
		return -EFAULT;
	if (put_user(val2, _tlv + 3))
		return -EFAULT;
	return 0;
}
EXPORT_SYMBOL_HDA(snd_hda_mixer_amp_tlv);

/**
 * snd_hda_set_vmaster_tlv - Set TLV for a virtual master control
 * @codec: HD-audio codec
 * @nid: NID of a reference widget
 * @dir: #HDA_INPUT or #HDA_OUTPUT
 * @tlv: TLV data to be stored, at least 4 elements
 *
 * Set (static) TLV data for a virtual master volume using the AMP caps
 * obtained from the reference NID.
 * The volume range is recalculated as if the max volume is 0dB.
 */
void snd_hda_set_vmaster_tlv(struct hda_codec *codec, hda_nid_t nid, int dir,
			     unsigned int *tlv)
{
	u32 caps;
	int nums, step;

	caps = query_amp_caps(codec, nid, dir);
	nums = (caps & AC_AMPCAP_NUM_STEPS) >> AC_AMPCAP_NUM_STEPS_SHIFT;
	step = (caps & AC_AMPCAP_STEP_SIZE) >> AC_AMPCAP_STEP_SIZE_SHIFT;
	step = (step + 1) * 25;
	tlv[0] = SNDRV_CTL_TLVT_DB_SCALE;
	tlv[1] = 2 * sizeof(unsigned int);
	tlv[2] = -nums * step;
	tlv[3] = step;
}
EXPORT_SYMBOL_HDA(snd_hda_set_vmaster_tlv);

/* find a mixer control element with the given name */
static struct snd_kcontrol *
_snd_hda_find_mixer_ctl(struct hda_codec *codec,
			const char *name, int idx)
{
	struct snd_ctl_elem_id id;
	memset(&id, 0, sizeof(id));
	id.iface = SNDRV_CTL_ELEM_IFACE_MIXER;
	id.index = idx;
	if (snd_BUG_ON(strlen(name) >= sizeof(id.name)))
		return NULL;
	strcpy(id.name, name);
	return snd_ctl_find_id(codec->bus->card, &id);
}

/**
 * snd_hda_find_mixer_ctl - Find a mixer control element with the given name
 * @codec: HD-audio codec
 * @name: ctl id name string
 *
 * Get the control element with the given id string and IFACE_MIXER.
 */
struct snd_kcontrol *snd_hda_find_mixer_ctl(struct hda_codec *codec,
					    const char *name)
{
	return _snd_hda_find_mixer_ctl(codec, name, 0);
}
EXPORT_SYMBOL_HDA(snd_hda_find_mixer_ctl);

static int find_empty_mixer_ctl_idx(struct hda_codec *codec, const char *name)
{
	int idx;
	for (idx = 0; idx < 16; idx++) { /* 16 ctlrs should be large enough */
		if (!_snd_hda_find_mixer_ctl(codec, name, idx))
			return idx;
	}
	return -EBUSY;
}

/**
 * snd_hda_ctl_add - Add a control element and assign to the codec
 * @codec: HD-audio codec
 * @nid: corresponding NID (optional)
 * @kctl: the control element to assign
 *
 * Add the given control element to an array inside the codec instance.
 * All control elements belonging to a codec are supposed to be added
 * by this function so that a proper clean-up works at the free or
 * reconfiguration time.
 *
 * If non-zero @nid is passed, the NID is assigned to the control element.
 * The assignment is shown in the codec proc file.
 *
 * snd_hda_ctl_add() checks the control subdev id field whether
 * #HDA_SUBDEV_NID_FLAG bit is set.  If set (and @nid is zero), the lower
 * bits value is taken as the NID to assign. The #HDA_NID_ITEM_AMP bit
 * specifies if kctl->private_value is a HDA amplifier value.
 */
int snd_hda_ctl_add(struct hda_codec *codec, hda_nid_t nid,
		    struct snd_kcontrol *kctl)
{
	int err;
	unsigned short flags = 0;
	struct hda_nid_item *item;

	if (kctl->id.subdevice & HDA_SUBDEV_AMP_FLAG) {
		flags |= HDA_NID_ITEM_AMP;
		if (nid == 0)
			nid = get_amp_nid_(kctl->private_value);
	}
	if ((kctl->id.subdevice & HDA_SUBDEV_NID_FLAG) != 0 && nid == 0)
		nid = kctl->id.subdevice & 0xffff;
	if (kctl->id.subdevice & (HDA_SUBDEV_NID_FLAG|HDA_SUBDEV_AMP_FLAG))
		kctl->id.subdevice = 0;
	err = snd_ctl_add(codec->bus->card, kctl);
	if (err < 0)
		return err;
	item = snd_array_new(&codec->mixers);
	if (!item)
		return -ENOMEM;
	item->kctl = kctl;
	item->nid = nid;
	item->flags = flags;
	return 0;
}
EXPORT_SYMBOL_HDA(snd_hda_ctl_add);

/**
 * snd_hda_add_nid - Assign a NID to a control element
 * @codec: HD-audio codec
 * @nid: corresponding NID (optional)
 * @kctl: the control element to assign
 * @index: index to kctl
 *
 * Add the given control element to an array inside the codec instance.
 * This function is used when #snd_hda_ctl_add cannot be used for 1:1
 * NID:KCTL mapping - for example "Capture Source" selector.
 */
int snd_hda_add_nid(struct hda_codec *codec, struct snd_kcontrol *kctl,
		    unsigned int index, hda_nid_t nid)
{
	struct hda_nid_item *item;

	if (nid > 0) {
		item = snd_array_new(&codec->nids);
		if (!item)
			return -ENOMEM;
		item->kctl = kctl;
		item->index = index;
		item->nid = nid;
		return 0;
	}
	printk(KERN_ERR "hda-codec: no NID for mapping control %s:%d:%d\n",
	       kctl->id.name, kctl->id.index, index);
	return -EINVAL;
}
EXPORT_SYMBOL_HDA(snd_hda_add_nid);

/**
 * snd_hda_ctls_clear - Clear all controls assigned to the given codec
 * @codec: HD-audio codec
 */
void snd_hda_ctls_clear(struct hda_codec *codec)
{
	int i;
	struct hda_nid_item *items = codec->mixers.list;
	for (i = 0; i < codec->mixers.used; i++)
		snd_ctl_remove(codec->bus->card, items[i].kctl);
	snd_array_free(&codec->mixers);
	snd_array_free(&codec->nids);
}

/* pseudo device locking
 * toggle card->shutdown to allow/disallow the device access (as a hack)
 */
static int hda_lock_devices(struct snd_card *card)
{
	spin_lock(&card->files_lock);
	if (card->shutdown) {
		spin_unlock(&card->files_lock);
		return -EINVAL;
	}
	card->shutdown = 1;
	spin_unlock(&card->files_lock);
	return 0;
}

static void hda_unlock_devices(struct snd_card *card)
{
	spin_lock(&card->files_lock);
	card->shutdown = 0;
	spin_unlock(&card->files_lock);
}

/**
 * snd_hda_codec_reset - Clear all objects assigned to the codec
 * @codec: HD-audio codec
 *
 * This frees the all PCM and control elements assigned to the codec, and
 * clears the caches and restores the pin default configurations.
 *
 * When a device is being used, it returns -EBSY.  If successfully freed,
 * returns zero.
 */
int snd_hda_codec_reset(struct hda_codec *codec)
{
	struct snd_card *card = codec->bus->card;
	int i, pcm;

	if (hda_lock_devices(card) < 0)
		return -EBUSY;
	/* check whether the codec isn't used by any mixer or PCM streams */
	if (!list_empty(&card->ctl_files)) {
		hda_unlock_devices(card);
		return -EBUSY;
	}
	for (pcm = 0; pcm < codec->num_pcms; pcm++) {
		struct hda_pcm *cpcm = &codec->pcm_info[pcm];
		if (!cpcm->pcm)
			continue;
		if (cpcm->pcm->streams[0].substream_opened ||
		    cpcm->pcm->streams[1].substream_opened) {
			hda_unlock_devices(card);
			return -EBUSY;
		}
	}

	/* OK, let it free */

#ifdef CONFIG_SND_HDA_POWER_SAVE
	cancel_delayed_work(&codec->power_work);
	flush_workqueue(codec->bus->workq);
#endif
	snd_hda_ctls_clear(codec);
	/* relase PCMs */
	for (i = 0; i < codec->num_pcms; i++) {
		if (codec->pcm_info[i].pcm) {
			snd_device_free(card, codec->pcm_info[i].pcm);
			clear_bit(codec->pcm_info[i].device,
				  codec->bus->pcm_dev_bits);
		}
	}
	if (codec->patch_ops.free)
		codec->patch_ops.free(codec);
	snd_hda_jack_tbl_clear(codec);
	codec->proc_widget_hook = NULL;
	codec->spec = NULL;
	free_hda_cache(&codec->amp_cache);
	free_hda_cache(&codec->cmd_cache);
	init_hda_cache(&codec->amp_cache, sizeof(struct hda_amp_info));
	init_hda_cache(&codec->cmd_cache, sizeof(struct hda_cache_head));
	/* free only driver_pins so that init_pins + user_pins are restored */
	snd_array_free(&codec->driver_pins);
	restore_pincfgs(codec);
	codec->num_pcms = 0;
	codec->pcm_info = NULL;
	codec->preset = NULL;
	memset(&codec->patch_ops, 0, sizeof(codec->patch_ops));
	codec->slave_dig_outs = NULL;
	codec->spdif_status_reset = 0;
	module_put(codec->owner);
	codec->owner = NULL;

	/* allow device access again */
	hda_unlock_devices(card);
	return 0;
}

typedef int (*map_slave_func_t)(void *, struct snd_kcontrol *);

/* apply the function to all matching slave ctls in the mixer list */
static int map_slaves(struct hda_codec *codec, const char * const *slaves,
		      map_slave_func_t func, void *data) 
{
	struct hda_nid_item *items;
	const char * const *s;
	int i, err;

	items = codec->mixers.list;
	for (i = 0; i < codec->mixers.used; i++) {
		struct snd_kcontrol *sctl = items[i].kctl;
		if (!sctl || !sctl->id.name ||
		    sctl->id.iface != SNDRV_CTL_ELEM_IFACE_MIXER)
			continue;
		for (s = slaves; *s; s++) {
			if (!strcmp(sctl->id.name, *s)) {
				err = func(data, sctl);
				if (err)
					return err;
				break;
			}
		}
	}
	return 0;
}

static int check_slave_present(void *data, struct snd_kcontrol *sctl)
{
	return 1;
}

/**
 * snd_hda_add_vmaster - create a virtual master control and add slaves
 * @codec: HD-audio codec
 * @name: vmaster control name
 * @tlv: TLV data (optional)
 * @slaves: slave control names (optional)
 *
 * Create a virtual master control with the given name.  The TLV data
 * must be either NULL or a valid data.
 *
 * @slaves is a NULL-terminated array of strings, each of which is a
 * slave control name.  All controls with these names are assigned to
 * the new virtual master control.
 *
 * This function returns zero if successful or a negative error code.
 */
int snd_hda_add_vmaster(struct hda_codec *codec, char *name,
			unsigned int *tlv, const char * const *slaves)
{
	struct snd_kcontrol *kctl;
	int err;

	err = map_slaves(codec, slaves, check_slave_present, NULL);
	if (err != 1) {
		snd_printdd("No slave found for %s\n", name);
		return 0;
	}
	kctl = snd_ctl_make_virtual_master(name, tlv);
	if (!kctl)
		return -ENOMEM;
	err = snd_hda_ctl_add(codec, 0, kctl);
	if (err < 0)
		return err;

	err = map_slaves(codec, slaves, (map_slave_func_t)snd_ctl_add_slave,
			 kctl);
	if (err < 0)
		return err;
	return 0;
}
EXPORT_SYMBOL_HDA(snd_hda_add_vmaster);

/**
 * snd_hda_mixer_amp_switch_info - Info callback for a standard AMP mixer switch
 *
 * The control element is supposed to have the private_value field
 * set up via HDA_COMPOSE_AMP_VAL*() or related macros.
 */
int snd_hda_mixer_amp_switch_info(struct snd_kcontrol *kcontrol,
				  struct snd_ctl_elem_info *uinfo)
{
	int chs = get_amp_channels(kcontrol);

	uinfo->type = SNDRV_CTL_ELEM_TYPE_BOOLEAN;
	uinfo->count = chs == 3 ? 2 : 1;
	uinfo->value.integer.min = 0;
	uinfo->value.integer.max = 1;
	return 0;
}
EXPORT_SYMBOL_HDA(snd_hda_mixer_amp_switch_info);

/**
 * snd_hda_mixer_amp_switch_get - Get callback for a standard AMP mixer switch
 *
 * The control element is supposed to have the private_value field
 * set up via HDA_COMPOSE_AMP_VAL*() or related macros.
 */
int snd_hda_mixer_amp_switch_get(struct snd_kcontrol *kcontrol,
				 struct snd_ctl_elem_value *ucontrol)
{
	struct hda_codec *codec = snd_kcontrol_chip(kcontrol);
	hda_nid_t nid = get_amp_nid(kcontrol);
	int chs = get_amp_channels(kcontrol);
	int dir = get_amp_direction(kcontrol);
	int idx = get_amp_index(kcontrol);
	long *valp = ucontrol->value.integer.value;

	if (chs & 1)
		*valp++ = (snd_hda_codec_amp_read(codec, nid, 0, dir, idx) &
			   HDA_AMP_MUTE) ? 0 : 1;
	if (chs & 2)
		*valp = (snd_hda_codec_amp_read(codec, nid, 1, dir, idx) &
			 HDA_AMP_MUTE) ? 0 : 1;
	return 0;
}
EXPORT_SYMBOL_HDA(snd_hda_mixer_amp_switch_get);

/**
 * snd_hda_mixer_amp_switch_put - Put callback for a standard AMP mixer switch
 *
 * The control element is supposed to have the private_value field
 * set up via HDA_COMPOSE_AMP_VAL*() or related macros.
 */
int snd_hda_mixer_amp_switch_put(struct snd_kcontrol *kcontrol,
				 struct snd_ctl_elem_value *ucontrol)
{
	struct hda_codec *codec = snd_kcontrol_chip(kcontrol);
	hda_nid_t nid = get_amp_nid(kcontrol);
	int chs = get_amp_channels(kcontrol);
	int dir = get_amp_direction(kcontrol);
	int idx = get_amp_index(kcontrol);
	long *valp = ucontrol->value.integer.value;
	int change = 0;

	snd_hda_power_up(codec);
	if (chs & 1) {
		change = snd_hda_codec_amp_update(codec, nid, 0, dir, idx,
						  HDA_AMP_MUTE,
						  *valp ? 0 : HDA_AMP_MUTE);
		valp++;
	}
	if (chs & 2)
		change |= snd_hda_codec_amp_update(codec, nid, 1, dir, idx,
						   HDA_AMP_MUTE,
						   *valp ? 0 : HDA_AMP_MUTE);
	hda_call_check_power_status(codec, nid);
	snd_hda_power_down(codec);
	return change;
}
EXPORT_SYMBOL_HDA(snd_hda_mixer_amp_switch_put);

#ifdef CONFIG_SND_HDA_INPUT_BEEP
/**
 * snd_hda_mixer_amp_switch_put_beep - Put callback for a beep AMP switch
 *
 * This function calls snd_hda_enable_beep_device(), which behaves differently
 * depending on beep_mode option.
 */
int snd_hda_mixer_amp_switch_put_beep(struct snd_kcontrol *kcontrol,
				      struct snd_ctl_elem_value *ucontrol)
{
	struct hda_codec *codec = snd_kcontrol_chip(kcontrol);
	long *valp = ucontrol->value.integer.value;

	snd_hda_enable_beep_device(codec, *valp);
	return snd_hda_mixer_amp_switch_put(kcontrol, ucontrol);
}
EXPORT_SYMBOL_HDA(snd_hda_mixer_amp_switch_put_beep);
#endif /* CONFIG_SND_HDA_INPUT_BEEP */

/*
 * bound volume controls
 *
 * bind multiple volumes (# indices, from 0)
 */

#define AMP_VAL_IDX_SHIFT	19
#define AMP_VAL_IDX_MASK	(0x0f<<19)

/**
 * snd_hda_mixer_bind_switch_get - Get callback for a bound volume control
 *
 * The control element is supposed to have the private_value field
 * set up via HDA_BIND_MUTE*() macros.
 */
int snd_hda_mixer_bind_switch_get(struct snd_kcontrol *kcontrol,
				  struct snd_ctl_elem_value *ucontrol)
{
	struct hda_codec *codec = snd_kcontrol_chip(kcontrol);
	unsigned long pval;
	int err;

	mutex_lock(&codec->control_mutex);
	pval = kcontrol->private_value;
	kcontrol->private_value = pval & ~AMP_VAL_IDX_MASK; /* index 0 */
	err = snd_hda_mixer_amp_switch_get(kcontrol, ucontrol);
	kcontrol->private_value = pval;
	mutex_unlock(&codec->control_mutex);
	return err;
}
EXPORT_SYMBOL_HDA(snd_hda_mixer_bind_switch_get);

/**
 * snd_hda_mixer_bind_switch_put - Put callback for a bound volume control
 *
 * The control element is supposed to have the private_value field
 * set up via HDA_BIND_MUTE*() macros.
 */
int snd_hda_mixer_bind_switch_put(struct snd_kcontrol *kcontrol,
				  struct snd_ctl_elem_value *ucontrol)
{
	struct hda_codec *codec = snd_kcontrol_chip(kcontrol);
	unsigned long pval;
	int i, indices, err = 0, change = 0;

	mutex_lock(&codec->control_mutex);
	pval = kcontrol->private_value;
	indices = (pval & AMP_VAL_IDX_MASK) >> AMP_VAL_IDX_SHIFT;
	for (i = 0; i < indices; i++) {
		kcontrol->private_value = (pval & ~AMP_VAL_IDX_MASK) |
			(i << AMP_VAL_IDX_SHIFT);
		err = snd_hda_mixer_amp_switch_put(kcontrol, ucontrol);
		if (err < 0)
			break;
		change |= err;
	}
	kcontrol->private_value = pval;
	mutex_unlock(&codec->control_mutex);
	return err < 0 ? err : change;
}
EXPORT_SYMBOL_HDA(snd_hda_mixer_bind_switch_put);

/**
 * snd_hda_mixer_bind_ctls_info - Info callback for a generic bound control
 *
 * The control element is supposed to have the private_value field
 * set up via HDA_BIND_VOL() or HDA_BIND_SW() macros.
 */
int snd_hda_mixer_bind_ctls_info(struct snd_kcontrol *kcontrol,
				 struct snd_ctl_elem_info *uinfo)
{
	struct hda_codec *codec = snd_kcontrol_chip(kcontrol);
	struct hda_bind_ctls *c;
	int err;

	mutex_lock(&codec->control_mutex);
	c = (struct hda_bind_ctls *)kcontrol->private_value;
	kcontrol->private_value = *c->values;
	err = c->ops->info(kcontrol, uinfo);
	kcontrol->private_value = (long)c;
	mutex_unlock(&codec->control_mutex);
	return err;
}
EXPORT_SYMBOL_HDA(snd_hda_mixer_bind_ctls_info);

/**
 * snd_hda_mixer_bind_ctls_get - Get callback for a generic bound control
 *
 * The control element is supposed to have the private_value field
 * set up via HDA_BIND_VOL() or HDA_BIND_SW() macros.
 */
int snd_hda_mixer_bind_ctls_get(struct snd_kcontrol *kcontrol,
				struct snd_ctl_elem_value *ucontrol)
{
	struct hda_codec *codec = snd_kcontrol_chip(kcontrol);
	struct hda_bind_ctls *c;
	int err;

	mutex_lock(&codec->control_mutex);
	c = (struct hda_bind_ctls *)kcontrol->private_value;
	kcontrol->private_value = *c->values;
	err = c->ops->get(kcontrol, ucontrol);
	kcontrol->private_value = (long)c;
	mutex_unlock(&codec->control_mutex);
	return err;
}
EXPORT_SYMBOL_HDA(snd_hda_mixer_bind_ctls_get);

/**
 * snd_hda_mixer_bind_ctls_put - Put callback for a generic bound control
 *
 * The control element is supposed to have the private_value field
 * set up via HDA_BIND_VOL() or HDA_BIND_SW() macros.
 */
int snd_hda_mixer_bind_ctls_put(struct snd_kcontrol *kcontrol,
				struct snd_ctl_elem_value *ucontrol)
{
	struct hda_codec *codec = snd_kcontrol_chip(kcontrol);
	struct hda_bind_ctls *c;
	unsigned long *vals;
	int err = 0, change = 0;

	mutex_lock(&codec->control_mutex);
	c = (struct hda_bind_ctls *)kcontrol->private_value;
	for (vals = c->values; *vals; vals++) {
		kcontrol->private_value = *vals;
		err = c->ops->put(kcontrol, ucontrol);
		if (err < 0)
			break;
		change |= err;
	}
	kcontrol->private_value = (long)c;
	mutex_unlock(&codec->control_mutex);
	return err < 0 ? err : change;
}
EXPORT_SYMBOL_HDA(snd_hda_mixer_bind_ctls_put);

/**
 * snd_hda_mixer_bind_tlv - TLV callback for a generic bound control
 *
 * The control element is supposed to have the private_value field
 * set up via HDA_BIND_VOL() macro.
 */
int snd_hda_mixer_bind_tlv(struct snd_kcontrol *kcontrol, int op_flag,
			   unsigned int size, unsigned int __user *tlv)
{
	struct hda_codec *codec = snd_kcontrol_chip(kcontrol);
	struct hda_bind_ctls *c;
	int err;

	mutex_lock(&codec->control_mutex);
	c = (struct hda_bind_ctls *)kcontrol->private_value;
	kcontrol->private_value = *c->values;
	err = c->ops->tlv(kcontrol, op_flag, size, tlv);
	kcontrol->private_value = (long)c;
	mutex_unlock(&codec->control_mutex);
	return err;
}
EXPORT_SYMBOL_HDA(snd_hda_mixer_bind_tlv);

struct hda_ctl_ops snd_hda_bind_vol = {
	.info = snd_hda_mixer_amp_volume_info,
	.get = snd_hda_mixer_amp_volume_get,
	.put = snd_hda_mixer_amp_volume_put,
	.tlv = snd_hda_mixer_amp_tlv
};
EXPORT_SYMBOL_HDA(snd_hda_bind_vol);

struct hda_ctl_ops snd_hda_bind_sw = {
	.info = snd_hda_mixer_amp_switch_info,
	.get = snd_hda_mixer_amp_switch_get,
	.put = snd_hda_mixer_amp_switch_put,
	.tlv = snd_hda_mixer_amp_tlv
};
EXPORT_SYMBOL_HDA(snd_hda_bind_sw);

/*
 * SPDIF out controls
 */

static int snd_hda_spdif_mask_info(struct snd_kcontrol *kcontrol,
				   struct snd_ctl_elem_info *uinfo)
{
	uinfo->type = SNDRV_CTL_ELEM_TYPE_IEC958;
	uinfo->count = 1;
	return 0;
}

static int snd_hda_spdif_cmask_get(struct snd_kcontrol *kcontrol,
				   struct snd_ctl_elem_value *ucontrol)
{
	ucontrol->value.iec958.status[0] = IEC958_AES0_PROFESSIONAL |
					   IEC958_AES0_NONAUDIO |
					   IEC958_AES0_CON_EMPHASIS_5015 |
					   IEC958_AES0_CON_NOT_COPYRIGHT;
	ucontrol->value.iec958.status[1] = IEC958_AES1_CON_CATEGORY |
					   IEC958_AES1_CON_ORIGINAL;
	return 0;
}

static int snd_hda_spdif_pmask_get(struct snd_kcontrol *kcontrol,
				   struct snd_ctl_elem_value *ucontrol)
{
	ucontrol->value.iec958.status[0] = IEC958_AES0_PROFESSIONAL |
					   IEC958_AES0_NONAUDIO |
					   IEC958_AES0_PRO_EMPHASIS_5015;
	return 0;
}

static int snd_hda_spdif_default_get(struct snd_kcontrol *kcontrol,
				     struct snd_ctl_elem_value *ucontrol)
{
	struct hda_codec *codec = snd_kcontrol_chip(kcontrol);
	int idx = kcontrol->private_value;
	struct hda_spdif_out *spdif = snd_array_elem(&codec->spdif_out, idx);

	ucontrol->value.iec958.status[0] = spdif->status & 0xff;
	ucontrol->value.iec958.status[1] = (spdif->status >> 8) & 0xff;
	ucontrol->value.iec958.status[2] = (spdif->status >> 16) & 0xff;
	ucontrol->value.iec958.status[3] = (spdif->status >> 24) & 0xff;

	return 0;
}

/* convert from SPDIF status bits to HDA SPDIF bits
 * bit 0 (DigEn) is always set zero (to be filled later)
 */
static unsigned short convert_from_spdif_status(unsigned int sbits)
{
	unsigned short val = 0;

	if (sbits & IEC958_AES0_PROFESSIONAL)
		val |= AC_DIG1_PROFESSIONAL;
	if (sbits & IEC958_AES0_NONAUDIO)
		val |= AC_DIG1_NONAUDIO;
	if (sbits & IEC958_AES0_PROFESSIONAL) {
		if ((sbits & IEC958_AES0_PRO_EMPHASIS) ==
		    IEC958_AES0_PRO_EMPHASIS_5015)
			val |= AC_DIG1_EMPHASIS;
	} else {
		if ((sbits & IEC958_AES0_CON_EMPHASIS) ==
		    IEC958_AES0_CON_EMPHASIS_5015)
			val |= AC_DIG1_EMPHASIS;
		if (!(sbits & IEC958_AES0_CON_NOT_COPYRIGHT))
			val |= AC_DIG1_COPYRIGHT;
		if (sbits & (IEC958_AES1_CON_ORIGINAL << 8))
			val |= AC_DIG1_LEVEL;
		val |= sbits & (IEC958_AES1_CON_CATEGORY << 8);
	}
	return val;
}

/* convert to SPDIF status bits from HDA SPDIF bits
 */
static unsigned int convert_to_spdif_status(unsigned short val)
{
	unsigned int sbits = 0;

	if (val & AC_DIG1_NONAUDIO)
		sbits |= IEC958_AES0_NONAUDIO;
	if (val & AC_DIG1_PROFESSIONAL)
		sbits |= IEC958_AES0_PROFESSIONAL;
	if (sbits & IEC958_AES0_PROFESSIONAL) {
		if (sbits & AC_DIG1_EMPHASIS)
			sbits |= IEC958_AES0_PRO_EMPHASIS_5015;
	} else {
		if (val & AC_DIG1_EMPHASIS)
			sbits |= IEC958_AES0_CON_EMPHASIS_5015;
		if (!(val & AC_DIG1_COPYRIGHT))
			sbits |= IEC958_AES0_CON_NOT_COPYRIGHT;
		if (val & AC_DIG1_LEVEL)
			sbits |= (IEC958_AES1_CON_ORIGINAL << 8);
		sbits |= val & (0x7f << 8);
	}
	return sbits;
}

/* set digital convert verbs both for the given NID and its slaves */
static void set_dig_out(struct hda_codec *codec, hda_nid_t nid,
			int verb, int val)
{
	const hda_nid_t *d;

	snd_hda_codec_write_cache(codec, nid, 0, verb, val);
	d = codec->slave_dig_outs;
	if (!d)
		return;
	for (; *d; d++)
		snd_hda_codec_write_cache(codec, *d, 0, verb, val);
}

static inline void set_dig_out_convert(struct hda_codec *codec, hda_nid_t nid,
				       int dig1, int dig2)
{
	if (dig1 != -1)
		set_dig_out(codec, nid, AC_VERB_SET_DIGI_CONVERT_1, dig1);
	if (dig2 != -1)
		set_dig_out(codec, nid, AC_VERB_SET_DIGI_CONVERT_2, dig2);
}

static int snd_hda_spdif_default_put(struct snd_kcontrol *kcontrol,
				     struct snd_ctl_elem_value *ucontrol)
{
	struct hda_codec *codec = snd_kcontrol_chip(kcontrol);
	int idx = kcontrol->private_value;
	struct hda_spdif_out *spdif = snd_array_elem(&codec->spdif_out, idx);
	hda_nid_t nid = spdif->nid;
	unsigned short val;
	int change;

	mutex_lock(&codec->spdif_mutex);
	spdif->status = ucontrol->value.iec958.status[0] |
		((unsigned int)ucontrol->value.iec958.status[1] << 8) |
		((unsigned int)ucontrol->value.iec958.status[2] << 16) |
		((unsigned int)ucontrol->value.iec958.status[3] << 24);
	val = convert_from_spdif_status(spdif->status);
	val |= spdif->ctls & 1;
	change = spdif->ctls != val;
	spdif->ctls = val;
	if (change && nid != (u16)-1)
		set_dig_out_convert(codec, nid, val & 0xff, (val >> 8) & 0xff);
	mutex_unlock(&codec->spdif_mutex);
	return change;
}

#define snd_hda_spdif_out_switch_info	snd_ctl_boolean_mono_info

static int snd_hda_spdif_out_switch_get(struct snd_kcontrol *kcontrol,
					struct snd_ctl_elem_value *ucontrol)
{
	struct hda_codec *codec = snd_kcontrol_chip(kcontrol);
	int idx = kcontrol->private_value;
	struct hda_spdif_out *spdif = snd_array_elem(&codec->spdif_out, idx);

	ucontrol->value.integer.value[0] = spdif->ctls & AC_DIG1_ENABLE;
	return 0;
}

static inline void set_spdif_ctls(struct hda_codec *codec, hda_nid_t nid,
				  int dig1, int dig2)
{
	set_dig_out_convert(codec, nid, dig1, dig2);
	/* unmute amp switch (if any) */
	if ((get_wcaps(codec, nid) & AC_WCAP_OUT_AMP) &&
	    (dig1 & AC_DIG1_ENABLE))
		snd_hda_codec_amp_stereo(codec, nid, HDA_OUTPUT, 0,
					    HDA_AMP_MUTE, 0);
}

static int snd_hda_spdif_out_switch_put(struct snd_kcontrol *kcontrol,
					struct snd_ctl_elem_value *ucontrol)
{
	struct hda_codec *codec = snd_kcontrol_chip(kcontrol);
	int idx = kcontrol->private_value;
	struct hda_spdif_out *spdif = snd_array_elem(&codec->spdif_out, idx);
	hda_nid_t nid = spdif->nid;
	unsigned short val;
	int change;

	mutex_lock(&codec->spdif_mutex);
	val = spdif->ctls & ~AC_DIG1_ENABLE;
	if (ucontrol->value.integer.value[0])
		val |= AC_DIG1_ENABLE;
	change = spdif->ctls != val;
	spdif->ctls = val;
	if (change && nid != (u16)-1)
		set_spdif_ctls(codec, nid, val & 0xff, -1);
	mutex_unlock(&codec->spdif_mutex);
	return change;
}

static struct snd_kcontrol_new dig_mixes[] = {
	{
		.access = SNDRV_CTL_ELEM_ACCESS_READ,
		.iface = SNDRV_CTL_ELEM_IFACE_MIXER,
		.name = SNDRV_CTL_NAME_IEC958("", PLAYBACK, CON_MASK),
		.info = snd_hda_spdif_mask_info,
		.get = snd_hda_spdif_cmask_get,
	},
	{
		.access = SNDRV_CTL_ELEM_ACCESS_READ,
		.iface = SNDRV_CTL_ELEM_IFACE_MIXER,
		.name = SNDRV_CTL_NAME_IEC958("", PLAYBACK, PRO_MASK),
		.info = snd_hda_spdif_mask_info,
		.get = snd_hda_spdif_pmask_get,
	},
	{
		.iface = SNDRV_CTL_ELEM_IFACE_MIXER,
		.name = SNDRV_CTL_NAME_IEC958("", PLAYBACK, DEFAULT),
		.info = snd_hda_spdif_mask_info,
		.get = snd_hda_spdif_default_get,
		.put = snd_hda_spdif_default_put,
	},
	{
		.iface = SNDRV_CTL_ELEM_IFACE_MIXER,
		.name = SNDRV_CTL_NAME_IEC958("", PLAYBACK, SWITCH),
		.info = snd_hda_spdif_out_switch_info,
		.get = snd_hda_spdif_out_switch_get,
		.put = snd_hda_spdif_out_switch_put,
	},
	{ } /* end */
};

/**
 * snd_hda_create_spdif_out_ctls - create Output SPDIF-related controls
 * @codec: the HDA codec
 * @nid: audio out widget NID
 *
 * Creates controls related with the SPDIF output.
 * Called from each patch supporting the SPDIF out.
 *
 * Returns 0 if successful, or a negative error code.
 */
int snd_hda_create_spdif_out_ctls(struct hda_codec *codec,
				  hda_nid_t associated_nid,
				  hda_nid_t cvt_nid)
{
	int err;
	struct snd_kcontrol *kctl;
	struct snd_kcontrol_new *dig_mix;
	int idx;
	struct hda_spdif_out *spdif;

	idx = find_empty_mixer_ctl_idx(codec, "IEC958 Playback Switch");
	if (idx < 0) {
		printk(KERN_ERR "hda_codec: too many IEC958 outputs\n");
		return -EBUSY;
	}
	spdif = snd_array_new(&codec->spdif_out);
	for (dig_mix = dig_mixes; dig_mix->name; dig_mix++) {
		kctl = snd_ctl_new1(dig_mix, codec);
		if (!kctl)
			return -ENOMEM;
		kctl->id.index = idx;
		kctl->private_value = codec->spdif_out.used - 1;
		err = snd_hda_ctl_add(codec, associated_nid, kctl);
		if (err < 0)
			return err;
	}
	spdif->nid = cvt_nid;
	spdif->ctls = snd_hda_codec_read(codec, cvt_nid, 0,
					 AC_VERB_GET_DIGI_CONVERT_1, 0);
	spdif->status = convert_to_spdif_status(spdif->ctls);
	return 0;
}
EXPORT_SYMBOL_HDA(snd_hda_create_spdif_out_ctls);

struct hda_spdif_out *snd_hda_spdif_out_of_nid(struct hda_codec *codec,
					       hda_nid_t nid)
{
	int i;
	for (i = 0; i < codec->spdif_out.used; i++) {
		struct hda_spdif_out *spdif =
				snd_array_elem(&codec->spdif_out, i);
		if (spdif->nid == nid)
			return spdif;
	}
	return NULL;
}
EXPORT_SYMBOL_HDA(snd_hda_spdif_out_of_nid);

void snd_hda_spdif_ctls_unassign(struct hda_codec *codec, int idx)
{
	struct hda_spdif_out *spdif = snd_array_elem(&codec->spdif_out, idx);

	mutex_lock(&codec->spdif_mutex);
	spdif->nid = (u16)-1;
	mutex_unlock(&codec->spdif_mutex);
}
EXPORT_SYMBOL_HDA(snd_hda_spdif_ctls_unassign);

void snd_hda_spdif_ctls_assign(struct hda_codec *codec, int idx, hda_nid_t nid)
{
	struct hda_spdif_out *spdif = snd_array_elem(&codec->spdif_out, idx);
	unsigned short val;

	mutex_lock(&codec->spdif_mutex);
	if (spdif->nid != nid) {
		spdif->nid = nid;
		val = spdif->ctls;
		set_spdif_ctls(codec, nid, val & 0xff, (val >> 8) & 0xff);
	}
	mutex_unlock(&codec->spdif_mutex);
}
EXPORT_SYMBOL_HDA(snd_hda_spdif_ctls_assign);

/*
 * SPDIF sharing with analog output
 */
static int spdif_share_sw_get(struct snd_kcontrol *kcontrol,
			      struct snd_ctl_elem_value *ucontrol)
{
	struct hda_multi_out *mout = snd_kcontrol_chip(kcontrol);
	ucontrol->value.integer.value[0] = mout->share_spdif;
	return 0;
}

static int spdif_share_sw_put(struct snd_kcontrol *kcontrol,
			      struct snd_ctl_elem_value *ucontrol)
{
	struct hda_multi_out *mout = snd_kcontrol_chip(kcontrol);
	mout->share_spdif = !!ucontrol->value.integer.value[0];
	return 0;
}

static struct snd_kcontrol_new spdif_share_sw = {
	.iface = SNDRV_CTL_ELEM_IFACE_MIXER,
	.name = "IEC958 Default PCM Playback Switch",
	.info = snd_ctl_boolean_mono_info,
	.get = spdif_share_sw_get,
	.put = spdif_share_sw_put,
};

/**
 * snd_hda_create_spdif_share_sw - create Default PCM switch
 * @codec: the HDA codec
 * @mout: multi-out instance
 */
int snd_hda_create_spdif_share_sw(struct hda_codec *codec,
				  struct hda_multi_out *mout)
{
	if (!mout->dig_out_nid)
		return 0;
	/* ATTENTION: here mout is passed as private_data, instead of codec */
	return snd_hda_ctl_add(codec, mout->dig_out_nid,
			      snd_ctl_new1(&spdif_share_sw, mout));
}
EXPORT_SYMBOL_HDA(snd_hda_create_spdif_share_sw);

/*
 * SPDIF input
 */

#define snd_hda_spdif_in_switch_info	snd_hda_spdif_out_switch_info

static int snd_hda_spdif_in_switch_get(struct snd_kcontrol *kcontrol,
				       struct snd_ctl_elem_value *ucontrol)
{
	struct hda_codec *codec = snd_kcontrol_chip(kcontrol);

	ucontrol->value.integer.value[0] = codec->spdif_in_enable;
	return 0;
}

static int snd_hda_spdif_in_switch_put(struct snd_kcontrol *kcontrol,
				       struct snd_ctl_elem_value *ucontrol)
{
	struct hda_codec *codec = snd_kcontrol_chip(kcontrol);
	hda_nid_t nid = kcontrol->private_value;
	unsigned int val = !!ucontrol->value.integer.value[0];
	int change;

	mutex_lock(&codec->spdif_mutex);
	change = codec->spdif_in_enable != val;
	if (change) {
		codec->spdif_in_enable = val;
		snd_hda_codec_write_cache(codec, nid, 0,
					  AC_VERB_SET_DIGI_CONVERT_1, val);
	}
	mutex_unlock(&codec->spdif_mutex);
	return change;
}

static int snd_hda_spdif_in_status_get(struct snd_kcontrol *kcontrol,
				       struct snd_ctl_elem_value *ucontrol)
{
	struct hda_codec *codec = snd_kcontrol_chip(kcontrol);
	hda_nid_t nid = kcontrol->private_value;
	unsigned short val;
	unsigned int sbits;

	val = snd_hda_codec_read(codec, nid, 0, AC_VERB_GET_DIGI_CONVERT_1, 0);
	sbits = convert_to_spdif_status(val);
	ucontrol->value.iec958.status[0] = sbits;
	ucontrol->value.iec958.status[1] = sbits >> 8;
	ucontrol->value.iec958.status[2] = sbits >> 16;
	ucontrol->value.iec958.status[3] = sbits >> 24;
	return 0;
}

static struct snd_kcontrol_new dig_in_ctls[] = {
	{
		.iface = SNDRV_CTL_ELEM_IFACE_MIXER,
		.name = SNDRV_CTL_NAME_IEC958("", CAPTURE, SWITCH),
		.info = snd_hda_spdif_in_switch_info,
		.get = snd_hda_spdif_in_switch_get,
		.put = snd_hda_spdif_in_switch_put,
	},
	{
		.access = SNDRV_CTL_ELEM_ACCESS_READ,
		.iface = SNDRV_CTL_ELEM_IFACE_MIXER,
		.name = SNDRV_CTL_NAME_IEC958("", CAPTURE, DEFAULT),
		.info = snd_hda_spdif_mask_info,
		.get = snd_hda_spdif_in_status_get,
	},
	{ } /* end */
};

/**
 * snd_hda_create_spdif_in_ctls - create Input SPDIF-related controls
 * @codec: the HDA codec
 * @nid: audio in widget NID
 *
 * Creates controls related with the SPDIF input.
 * Called from each patch supporting the SPDIF in.
 *
 * Returns 0 if successful, or a negative error code.
 */
int snd_hda_create_spdif_in_ctls(struct hda_codec *codec, hda_nid_t nid)
{
	int err;
	struct snd_kcontrol *kctl;
	struct snd_kcontrol_new *dig_mix;
	int idx;

	idx = find_empty_mixer_ctl_idx(codec, "IEC958 Capture Switch");
	if (idx < 0) {
		printk(KERN_ERR "hda_codec: too many IEC958 inputs\n");
		return -EBUSY;
	}
	for (dig_mix = dig_in_ctls; dig_mix->name; dig_mix++) {
		kctl = snd_ctl_new1(dig_mix, codec);
		if (!kctl)
			return -ENOMEM;
		kctl->private_value = nid;
		err = snd_hda_ctl_add(codec, nid, kctl);
		if (err < 0)
			return err;
	}
	codec->spdif_in_enable =
		snd_hda_codec_read(codec, nid, 0,
				   AC_VERB_GET_DIGI_CONVERT_1, 0) &
		AC_DIG1_ENABLE;
	return 0;
}
EXPORT_SYMBOL_HDA(snd_hda_create_spdif_in_ctls);

#ifdef CONFIG_PM
/*
 * command cache
 */

/* build a 32bit cache key with the widget id and the command parameter */
#define build_cmd_cache_key(nid, verb)	((verb << 8) | nid)
#define get_cmd_cache_nid(key)		((key) & 0xff)
#define get_cmd_cache_cmd(key)		(((key) >> 8) & 0xffff)

/**
 * snd_hda_codec_write_cache - send a single command with caching
 * @codec: the HDA codec
 * @nid: NID to send the command
 * @direct: direct flag
 * @verb: the verb to send
 * @parm: the parameter for the verb
 *
 * Send a single command without waiting for response.
 *
 * Returns 0 if successful, or a negative error code.
 */
int snd_hda_codec_write_cache(struct hda_codec *codec, hda_nid_t nid,
			      int direct, unsigned int verb, unsigned int parm)
{
	int err = snd_hda_codec_write(codec, nid, direct, verb, parm);
	struct hda_cache_head *c;
	u32 key;

	if (err < 0)
		return err;
	/* parm may contain the verb stuff for get/set amp */
	verb = verb | (parm >> 8);
	parm &= 0xff;
	key = build_cmd_cache_key(nid, verb);
	mutex_lock(&codec->bus->cmd_mutex);
	c = get_alloc_hash(&codec->cmd_cache, key);
	if (c)
		c->val = parm;
	mutex_unlock(&codec->bus->cmd_mutex);
	return 0;
}
EXPORT_SYMBOL_HDA(snd_hda_codec_write_cache);

/**
 * snd_hda_codec_update_cache - check cache and write the cmd only when needed
 * @codec: the HDA codec
 * @nid: NID to send the command
 * @direct: direct flag
 * @verb: the verb to send
 * @parm: the parameter for the verb
 *
 * This function works like snd_hda_codec_write_cache(), but it doesn't send
 * command if the parameter is already identical with the cached value.
 * If not, it sends the command and refreshes the cache.
 *
 * Returns 0 if successful, or a negative error code.
 */
int snd_hda_codec_update_cache(struct hda_codec *codec, hda_nid_t nid,
			       int direct, unsigned int verb, unsigned int parm)
{
	struct hda_cache_head *c;
	u32 key;

	/* parm may contain the verb stuff for get/set amp */
	verb = verb | (parm >> 8);
	parm &= 0xff;
	key = build_cmd_cache_key(nid, verb);
	mutex_lock(&codec->bus->cmd_mutex);
	c = get_hash(&codec->cmd_cache, key);
	if (c && c->val == parm) {
		mutex_unlock(&codec->bus->cmd_mutex);
		return 0;
	}
	mutex_unlock(&codec->bus->cmd_mutex);
	return snd_hda_codec_write_cache(codec, nid, direct, verb, parm);
}
EXPORT_SYMBOL_HDA(snd_hda_codec_update_cache);

/**
 * snd_hda_codec_resume_cache - Resume the all commands from the cache
 * @codec: HD-audio codec
 *
 * Execute all verbs recorded in the command caches to resume.
 */
void snd_hda_codec_resume_cache(struct hda_codec *codec)
{
	struct hda_cache_head *buffer = codec->cmd_cache.buf.list;
	int i;

	for (i = 0; i < codec->cmd_cache.buf.used; i++, buffer++) {
		u32 key = buffer->key;
		if (!key)
			continue;
		snd_hda_codec_write(codec, get_cmd_cache_nid(key), 0,
				    get_cmd_cache_cmd(key), buffer->val);
	}
}
EXPORT_SYMBOL_HDA(snd_hda_codec_resume_cache);

/**
 * snd_hda_sequence_write_cache - sequence writes with caching
 * @codec: the HDA codec
 * @seq: VERB array to send
 *
 * Send the commands sequentially from the given array.
 * Thte commands are recorded on cache for power-save and resume.
 * The array must be terminated with NID=0.
 */
void snd_hda_sequence_write_cache(struct hda_codec *codec,
				  const struct hda_verb *seq)
{
	for (; seq->nid; seq++)
		snd_hda_codec_write_cache(codec, seq->nid, 0, seq->verb,
					  seq->param);
}
EXPORT_SYMBOL_HDA(snd_hda_sequence_write_cache);
#endif /* CONFIG_PM */

void snd_hda_codec_set_power_to_all(struct hda_codec *codec, hda_nid_t fg,
				    unsigned int power_state,
				    bool eapd_workaround)
{
	hda_nid_t nid = codec->start_nid;
	int i;

	for (i = 0; i < codec->num_nodes; i++, nid++) {
		unsigned int wcaps = get_wcaps(codec, nid);
		if (!(wcaps & AC_WCAP_POWER))
			continue;
		/* don't power down the widget if it controls eapd and
		 * EAPD_BTLENABLE is set.
		 */
		if (eapd_workaround && power_state == AC_PWRST_D3 &&
		    get_wcaps_type(wcaps) == AC_WID_PIN &&
		    (snd_hda_query_pin_caps(codec, nid) & AC_PINCAP_EAPD)) {
			int eapd = snd_hda_codec_read(codec, nid, 0,
						AC_VERB_GET_EAPD_BTLENABLE, 0);
			if (eapd & 0x02)
				continue;
		}
		snd_hda_codec_write(codec, nid, 0, AC_VERB_SET_POWER_STATE,
				    power_state);
	}

	if (power_state == AC_PWRST_D0) {
		unsigned long end_time;
		int state;
		/* wait until the codec reachs to D0 */
		end_time = jiffies + msecs_to_jiffies(500);
		do {
			state = snd_hda_codec_read(codec, fg, 0,
						   AC_VERB_GET_POWER_STATE, 0);
			if (state == power_state)
				break;
			msleep(1);
		} while (time_after_eq(end_time, jiffies));
	}
}
EXPORT_SYMBOL_HDA(snd_hda_codec_set_power_to_all);

/*
 * set power state of the codec
 */
static void hda_set_power_state(struct hda_codec *codec, hda_nid_t fg,
				unsigned int power_state)
{
	if (codec->patch_ops.set_power_state) {
		codec->patch_ops.set_power_state(codec, fg, power_state);
		return;
	}

	/* this delay seems necessary to avoid click noise at power-down */
	if (power_state == AC_PWRST_D3)
		msleep(100);
	snd_hda_codec_read(codec, fg, 0, AC_VERB_SET_POWER_STATE,
			    power_state);
	snd_hda_codec_set_power_to_all(codec, fg, power_state, true);
}

#ifdef CONFIG_SND_HDA_HWDEP
/* execute additional init verbs */
static void hda_exec_init_verbs(struct hda_codec *codec)
{
	if (codec->init_verbs.list)
		snd_hda_sequence_write(codec, codec->init_verbs.list);
}
#else
static inline void hda_exec_init_verbs(struct hda_codec *codec) {}
#endif

#ifdef CONFIG_PM
/*
 * call suspend and power-down; used both from PM and power-save
 */
static void hda_call_codec_suspend(struct hda_codec *codec)
{
	if (codec->patch_ops.suspend)
		codec->patch_ops.suspend(codec, PMSG_SUSPEND);
	hda_cleanup_all_streams(codec);
	hda_set_power_state(codec,
			    codec->afg ? codec->afg : codec->mfg,
			    AC_PWRST_D3);
#ifdef CONFIG_SND_HDA_POWER_SAVE
	snd_hda_update_power_acct(codec);
	cancel_delayed_work(&codec->power_work);
	codec->power_on = 0;
	codec->power_transition = 0;
	codec->power_jiffies = jiffies;
#endif
}

/*
 * kick up codec; used both from PM and power-save
 */
static void hda_call_codec_resume(struct hda_codec *codec)
{
	hda_set_power_state(codec,
			    codec->afg ? codec->afg : codec->mfg,
			    AC_PWRST_D0);
	restore_pincfgs(codec); /* restore all current pin configs */
	restore_shutup_pins(codec);
	hda_exec_init_verbs(codec);
	snd_hda_jack_set_dirty_all(codec);
	if (codec->patch_ops.resume)
		codec->patch_ops.resume(codec);
	else {
		if (codec->patch_ops.init)
			codec->patch_ops.init(codec);
		snd_hda_codec_resume_amp(codec);
		snd_hda_codec_resume_cache(codec);
	}
}
#endif /* CONFIG_PM */


/**
 * snd_hda_build_controls - build mixer controls
 * @bus: the BUS
 *
 * Creates mixer controls for each codec included in the bus.
 *
 * Returns 0 if successful, otherwise a negative error code.
 */
int /*__devinit*/ snd_hda_build_controls(struct hda_bus *bus)
{
	struct hda_codec *codec;

	list_for_each_entry(codec, &bus->codec_list, list) {
		int err = snd_hda_codec_build_controls(codec);
		if (err < 0) {
			printk(KERN_ERR "hda_codec: cannot build controls "
			       "for #%d (error %d)\n", codec->addr, err);
			err = snd_hda_codec_reset(codec);
			if (err < 0) {
				printk(KERN_ERR
				       "hda_codec: cannot revert codec\n");
				return err;
			}
		}
	}
	return 0;
}
EXPORT_SYMBOL_HDA(snd_hda_build_controls);

int snd_hda_codec_build_controls(struct hda_codec *codec)
{
	int err = 0;
	hda_exec_init_verbs(codec);
	/* continue to initialize... */
	if (codec->patch_ops.init)
		err = codec->patch_ops.init(codec);
	if (!err && codec->patch_ops.build_controls)
		err = codec->patch_ops.build_controls(codec);
	if (err < 0)
		return err;
	return 0;
}

/*
 * stream formats
 */
struct hda_rate_tbl {
	unsigned int hz;
	unsigned int alsa_bits;
	unsigned int hda_fmt;
};

/* rate = base * mult / div */
#define HDA_RATE(base, mult, div) \
	(AC_FMT_BASE_##base##K | (((mult) - 1) << AC_FMT_MULT_SHIFT) | \
	 (((div) - 1) << AC_FMT_DIV_SHIFT))

static struct hda_rate_tbl rate_bits[] = {
	/* rate in Hz, ALSA rate bitmask, HDA format value */

	/* autodetected value used in snd_hda_query_supported_pcm */
	{ 8000, SNDRV_PCM_RATE_8000, HDA_RATE(48, 1, 6) },
	{ 11025, SNDRV_PCM_RATE_11025, HDA_RATE(44, 1, 4) },
	{ 16000, SNDRV_PCM_RATE_16000, HDA_RATE(48, 1, 3) },
	{ 22050, SNDRV_PCM_RATE_22050, HDA_RATE(44, 1, 2) },
	{ 32000, SNDRV_PCM_RATE_32000, HDA_RATE(48, 2, 3) },
	{ 44100, SNDRV_PCM_RATE_44100, HDA_RATE(44, 1, 1) },
	{ 48000, SNDRV_PCM_RATE_48000, HDA_RATE(48, 1, 1) },
	{ 88200, SNDRV_PCM_RATE_88200, HDA_RATE(44, 2, 1) },
	{ 96000, SNDRV_PCM_RATE_96000, HDA_RATE(48, 2, 1) },
	{ 176400, SNDRV_PCM_RATE_176400, HDA_RATE(44, 4, 1) },
	{ 192000, SNDRV_PCM_RATE_192000, HDA_RATE(48, 4, 1) },
#define AC_PAR_PCM_RATE_BITS	11
	/* up to bits 10, 384kHZ isn't supported properly */

	/* not autodetected value */
	{ 9600, SNDRV_PCM_RATE_KNOT, HDA_RATE(48, 1, 5) },

	{ 0 } /* terminator */
};

/**
 * snd_hda_calc_stream_format - calculate format bitset
 * @rate: the sample rate
 * @channels: the number of channels
 * @format: the PCM format (SNDRV_PCM_FORMAT_XXX)
 * @maxbps: the max. bps
 *
 * Calculate the format bitset from the given rate, channels and th PCM format.
 *
 * Return zero if invalid.
 */
unsigned int snd_hda_calc_stream_format(unsigned int rate,
					unsigned int channels,
					unsigned int format,
					unsigned int maxbps,
					unsigned short spdif_ctls)
{
	int i;
	unsigned int val = 0;

	for (i = 0; rate_bits[i].hz; i++)
		if (rate_bits[i].hz == rate) {
			val = rate_bits[i].hda_fmt;
			break;
		}
	if (!rate_bits[i].hz) {
		snd_printdd("invalid rate %d\n", rate);
		return 0;
	}

	if (channels == 0 || channels > 8) {
		snd_printdd("invalid channels %d\n", channels);
		return 0;
	}
	val |= channels - 1;

	switch (snd_pcm_format_width(format)) {
	case 8:
		val |= AC_FMT_BITS_8;
		break;
	case 16:
		val |= AC_FMT_BITS_16;
		break;
	case 20:
	case 24:
	case 32:
		if (maxbps >= 32 || format == SNDRV_PCM_FORMAT_FLOAT_LE)
			val |= AC_FMT_BITS_32;
		else if (maxbps >= 24)
			val |= AC_FMT_BITS_24;
		else
			val |= AC_FMT_BITS_20;
		break;
	default:
		snd_printdd("invalid format width %d\n",
			    snd_pcm_format_width(format));
		return 0;
	}

	if (spdif_ctls & AC_DIG1_NONAUDIO)
		val |= AC_FMT_TYPE_NON_PCM;

	return val;
}
EXPORT_SYMBOL_HDA(snd_hda_calc_stream_format);

static unsigned int get_pcm_param(struct hda_codec *codec, hda_nid_t nid)
{
	unsigned int val = 0;
	if (nid != codec->afg &&
	    (get_wcaps(codec, nid) & AC_WCAP_FORMAT_OVRD))
		val = snd_hda_param_read(codec, nid, AC_PAR_PCM);
	if (!val || val == -1)
		val = snd_hda_param_read(codec, codec->afg, AC_PAR_PCM);
	if (!val || val == -1)
		return 0;
	return val;
}

static unsigned int query_pcm_param(struct hda_codec *codec, hda_nid_t nid)
{
	return query_caps_hash(codec, nid, HDA_HASH_PARPCM_KEY(nid),
			       get_pcm_param);
}

static unsigned int get_stream_param(struct hda_codec *codec, hda_nid_t nid)
{
	unsigned int streams = snd_hda_param_read(codec, nid, AC_PAR_STREAM);
	if (!streams || streams == -1)
		streams = snd_hda_param_read(codec, codec->afg, AC_PAR_STREAM);
	if (!streams || streams == -1)
		return 0;
	return streams;
}

static unsigned int query_stream_param(struct hda_codec *codec, hda_nid_t nid)
{
	return query_caps_hash(codec, nid, HDA_HASH_PARSTR_KEY(nid),
			       get_stream_param);
}

/**
 * snd_hda_query_supported_pcm - query the supported PCM rates and formats
 * @codec: the HDA codec
 * @nid: NID to query
 * @ratesp: the pointer to store the detected rate bitflags
 * @formatsp: the pointer to store the detected formats
 * @bpsp: the pointer to store the detected format widths
 *
 * Queries the supported PCM rates and formats.  The NULL @ratesp, @formatsp
 * or @bsps argument is ignored.
 *
 * Returns 0 if successful, otherwise a negative error code.
 */
int snd_hda_query_supported_pcm(struct hda_codec *codec, hda_nid_t nid,
				u32 *ratesp, u64 *formatsp, unsigned int *bpsp)
{
	unsigned int i, val, wcaps;

	wcaps = get_wcaps(codec, nid);
	val = query_pcm_param(codec, nid);

	if (ratesp) {
		u32 rates = 0;
		for (i = 0; i < AC_PAR_PCM_RATE_BITS; i++) {
			if (val & (1 << i))
				rates |= rate_bits[i].alsa_bits;
		}
		if (rates == 0) {
			snd_printk(KERN_ERR "hda_codec: rates == 0 "
				   "(nid=0x%x, val=0x%x, ovrd=%i)\n",
					nid, val,
					(wcaps & AC_WCAP_FORMAT_OVRD) ? 1 : 0);
			return -EIO;
		}
		*ratesp = rates;
	}

	if (formatsp || bpsp) {
		u64 formats = 0;
		unsigned int streams, bps;

		streams = query_stream_param(codec, nid);
		if (!streams)
			return -EIO;

		bps = 0;
		if (streams & AC_SUPFMT_PCM) {
			if (val & AC_SUPPCM_BITS_8) {
				formats |= SNDRV_PCM_FMTBIT_U8;
				bps = 8;
			}
			if (val & AC_SUPPCM_BITS_16) {
				formats |= SNDRV_PCM_FMTBIT_S16_LE;
				bps = 16;
			}
			if (wcaps & AC_WCAP_DIGITAL) {
				if (val & AC_SUPPCM_BITS_32)
					formats |= SNDRV_PCM_FMTBIT_IEC958_SUBFRAME_LE;
				if (val & (AC_SUPPCM_BITS_20|AC_SUPPCM_BITS_24))
					formats |= SNDRV_PCM_FMTBIT_S32_LE;
				if (val & AC_SUPPCM_BITS_24)
					bps = 24;
				else if (val & AC_SUPPCM_BITS_20)
					bps = 20;
			} else if (val & (AC_SUPPCM_BITS_20|AC_SUPPCM_BITS_24|
					  AC_SUPPCM_BITS_32)) {
				formats |= SNDRV_PCM_FMTBIT_S32_LE;
				if (val & AC_SUPPCM_BITS_32)
					bps = 32;
				else if (val & AC_SUPPCM_BITS_24)
					bps = 24;
				else if (val & AC_SUPPCM_BITS_20)
					bps = 20;
			}
		}
		if (streams & AC_SUPFMT_FLOAT32) {
			formats |= SNDRV_PCM_FMTBIT_FLOAT_LE;
			if (!bps)
				bps = 32;
		}
		if (streams == AC_SUPFMT_AC3) {
			/* should be exclusive */
			/* temporary hack: we have still no proper support
			 * for the direct AC3 stream...
			 */
			formats |= SNDRV_PCM_FMTBIT_U8;
			bps = 8;
		}
		if (formats == 0) {
			snd_printk(KERN_ERR "hda_codec: formats == 0 "
				   "(nid=0x%x, val=0x%x, ovrd=%i, "
				   "streams=0x%x)\n",
					nid, val,
					(wcaps & AC_WCAP_FORMAT_OVRD) ? 1 : 0,
					streams);
			return -EIO;
		}
		if (formatsp)
			*formatsp = formats;
		if (bpsp)
			*bpsp = bps;
	}

	return 0;
}
EXPORT_SYMBOL_HDA(snd_hda_query_supported_pcm);

/**
 * snd_hda_is_supported_format - Check the validity of the format
 * @codec: HD-audio codec
 * @nid: NID to check
 * @format: the HD-audio format value to check
 *
 * Check whether the given node supports the format value.
 *
 * Returns 1 if supported, 0 if not.
 */
int snd_hda_is_supported_format(struct hda_codec *codec, hda_nid_t nid,
				unsigned int format)
{
	int i;
	unsigned int val = 0, rate, stream;

	val = query_pcm_param(codec, nid);
	if (!val)
		return 0;

	rate = format & 0xff00;
	for (i = 0; i < AC_PAR_PCM_RATE_BITS; i++)
		if (rate_bits[i].hda_fmt == rate) {
			if (val & (1 << i))
				break;
			return 0;
		}
	if (i >= AC_PAR_PCM_RATE_BITS)
		return 0;

	stream = query_stream_param(codec, nid);
	if (!stream)
		return 0;

	if (stream & AC_SUPFMT_PCM) {
		switch (format & 0xf0) {
		case 0x00:
			if (!(val & AC_SUPPCM_BITS_8))
				return 0;
			break;
		case 0x10:
			if (!(val & AC_SUPPCM_BITS_16))
				return 0;
			break;
		case 0x20:
			if (!(val & AC_SUPPCM_BITS_20))
				return 0;
			break;
		case 0x30:
			if (!(val & AC_SUPPCM_BITS_24))
				return 0;
			break;
		case 0x40:
			if (!(val & AC_SUPPCM_BITS_32))
				return 0;
			break;
		default:
			return 0;
		}
	} else {
		/* FIXME: check for float32 and AC3? */
	}

	return 1;
}
EXPORT_SYMBOL_HDA(snd_hda_is_supported_format);

/*
 * PCM stuff
 */
static int hda_pcm_default_open_close(struct hda_pcm_stream *hinfo,
				      struct hda_codec *codec,
				      struct snd_pcm_substream *substream)
{
	return 0;
}

static int hda_pcm_default_prepare(struct hda_pcm_stream *hinfo,
				   struct hda_codec *codec,
				   unsigned int stream_tag,
				   unsigned int format,
				   struct snd_pcm_substream *substream)
{
	snd_hda_codec_setup_stream(codec, hinfo->nid, stream_tag, 0, format);
	return 0;
}

static int hda_pcm_default_cleanup(struct hda_pcm_stream *hinfo,
				   struct hda_codec *codec,
				   struct snd_pcm_substream *substream)
{
	snd_hda_codec_cleanup_stream(codec, hinfo->nid);
	return 0;
}

static int set_pcm_default_values(struct hda_codec *codec,
				  struct hda_pcm_stream *info)
{
	int err;

	/* query support PCM information from the given NID */
	if (info->nid && (!info->rates || !info->formats)) {
		err = snd_hda_query_supported_pcm(codec, info->nid,
				info->rates ? NULL : &info->rates,
				info->formats ? NULL : &info->formats,
				info->maxbps ? NULL : &info->maxbps);
		if (err < 0)
			return err;
	}
	if (info->ops.open == NULL)
		info->ops.open = hda_pcm_default_open_close;
	if (info->ops.close == NULL)
		info->ops.close = hda_pcm_default_open_close;
	if (info->ops.prepare == NULL) {
		if (snd_BUG_ON(!info->nid))
			return -EINVAL;
		info->ops.prepare = hda_pcm_default_prepare;
	}
	if (info->ops.cleanup == NULL) {
		if (snd_BUG_ON(!info->nid))
			return -EINVAL;
		info->ops.cleanup = hda_pcm_default_cleanup;
	}
	return 0;
}

/*
 * codec prepare/cleanup entries
 */
int snd_hda_codec_prepare(struct hda_codec *codec,
			  struct hda_pcm_stream *hinfo,
			  unsigned int stream,
			  unsigned int format,
			  struct snd_pcm_substream *substream)
{
	int ret;
	mutex_lock(&codec->bus->prepare_mutex);
	ret = hinfo->ops.prepare(hinfo, codec, stream, format, substream);
	if (ret >= 0)
		purify_inactive_streams(codec);
	mutex_unlock(&codec->bus->prepare_mutex);
	return ret;
}
EXPORT_SYMBOL_HDA(snd_hda_codec_prepare);

void snd_hda_codec_cleanup(struct hda_codec *codec,
			   struct hda_pcm_stream *hinfo,
			   struct snd_pcm_substream *substream)
{
	mutex_lock(&codec->bus->prepare_mutex);
	hinfo->ops.cleanup(hinfo, codec, substream);
	mutex_unlock(&codec->bus->prepare_mutex);
}
EXPORT_SYMBOL_HDA(snd_hda_codec_cleanup);

/* global */
const char *snd_hda_pcm_type_name[HDA_PCM_NTYPES] = {
	"Audio", "SPDIF", "HDMI", "Modem"
};

/*
 * get the empty PCM device number to assign
 *
 * note the max device number is limited by HDA_MAX_PCMS, currently 10
 */
static int get_empty_pcm_device(struct hda_bus *bus, int type)
{
	/* audio device indices; not linear to keep compatibility */
	static int audio_idx[HDA_PCM_NTYPES][5] = {
		[HDA_PCM_TYPE_AUDIO] = { 0, 2, 4, 5, -1 },
		[HDA_PCM_TYPE_SPDIF] = { 1, -1 },
		[HDA_PCM_TYPE_HDMI]  = { 3, 7, 8, 9, -1 },
		[HDA_PCM_TYPE_MODEM] = { 6, -1 },
	};
	int i;

	if (type >= HDA_PCM_NTYPES) {
		snd_printk(KERN_WARNING "Invalid PCM type %d\n", type);
		return -EINVAL;
	}

	for (i = 0; audio_idx[type][i] >= 0 ; i++)
		if (!test_and_set_bit(audio_idx[type][i], bus->pcm_dev_bits))
			return audio_idx[type][i];

	/* non-fixed slots starting from 10 */
	for (i = 10; i < 32; i++) {
		if (!test_and_set_bit(i, bus->pcm_dev_bits))
			return i;
	}

	snd_printk(KERN_WARNING "Too many %s devices\n",
		snd_hda_pcm_type_name[type]);
	return -EAGAIN;
}

/*
 * attach a new PCM stream
 */
static int snd_hda_attach_pcm(struct hda_codec *codec, struct hda_pcm *pcm)
{
	struct hda_bus *bus = codec->bus;
	struct hda_pcm_stream *info;
	int stream, err;

	if (snd_BUG_ON(!pcm->name))
		return -EINVAL;
	for (stream = 0; stream < 2; stream++) {
		info = &pcm->stream[stream];
		if (info->substreams) {
			err = set_pcm_default_values(codec, info);
			if (err < 0)
				return err;
		}
	}
	return bus->ops.attach_pcm(bus, codec, pcm);
}

/* assign all PCMs of the given codec */
int snd_hda_codec_build_pcms(struct hda_codec *codec)
{
	unsigned int pcm;
	int err;

	if (!codec->num_pcms) {
		if (!codec->patch_ops.build_pcms)
			return 0;
		err = codec->patch_ops.build_pcms(codec);
		if (err < 0) {
			printk(KERN_ERR "hda_codec: cannot build PCMs"
			       "for #%d (error %d)\n", codec->addr, err);
			err = snd_hda_codec_reset(codec);
			if (err < 0) {
				printk(KERN_ERR
				       "hda_codec: cannot revert codec\n");
				return err;
			}
		}
	}
	for (pcm = 0; pcm < codec->num_pcms; pcm++) {
		struct hda_pcm *cpcm = &codec->pcm_info[pcm];
		int dev;

		if (!cpcm->stream[0].substreams && !cpcm->stream[1].substreams)
			continue; /* no substreams assigned */

		if (!cpcm->pcm) {
			dev = get_empty_pcm_device(codec->bus, cpcm->pcm_type);
			if (dev < 0)
				continue; /* no fatal error */
			cpcm->device = dev;
			err = snd_hda_attach_pcm(codec, cpcm);
			if (err < 0) {
				printk(KERN_ERR "hda_codec: cannot attach "
				       "PCM stream %d for codec #%d\n",
				       dev, codec->addr);
				continue; /* no fatal error */
			}
		}
	}
	return 0;
}

/**
 * snd_hda_build_pcms - build PCM information
 * @bus: the BUS
 *
 * Create PCM information for each codec included in the bus.
 *
 * The build_pcms codec patch is requested to set up codec->num_pcms and
 * codec->pcm_info properly.  The array is referred by the top-level driver
 * to create its PCM instances.
 * The allocated codec->pcm_info should be released in codec->patch_ops.free
 * callback.
 *
 * At least, substreams, channels_min and channels_max must be filled for
 * each stream.  substreams = 0 indicates that the stream doesn't exist.
 * When rates and/or formats are zero, the supported values are queried
 * from the given nid.  The nid is used also by the default ops.prepare
 * and ops.cleanup callbacks.
 *
 * The driver needs to call ops.open in its open callback.  Similarly,
 * ops.close is supposed to be called in the close callback.
 * ops.prepare should be called in the prepare or hw_params callback
 * with the proper parameters for set up.
 * ops.cleanup should be called in hw_free for clean up of streams.
 *
 * This function returns 0 if successful, or a negative error code.
 */
int __devinit snd_hda_build_pcms(struct hda_bus *bus)
{
	struct hda_codec *codec;

	list_for_each_entry(codec, &bus->codec_list, list) {
		int err = snd_hda_codec_build_pcms(codec);
		if (err < 0)
			return err;
	}
	return 0;
}
EXPORT_SYMBOL_HDA(snd_hda_build_pcms);

/**
 * snd_hda_check_board_config - compare the current codec with the config table
 * @codec: the HDA codec
 * @num_configs: number of config enums
 * @models: array of model name strings
 * @tbl: configuration table, terminated by null entries
 *
 * Compares the modelname or PCI subsystem id of the current codec with the
 * given configuration table.  If a matching entry is found, returns its
 * config value (supposed to be 0 or positive).
 *
 * If no entries are matching, the function returns a negative value.
 */
int snd_hda_check_board_config(struct hda_codec *codec,
			       int num_configs, const char * const *models,
			       const struct snd_pci_quirk *tbl)
{
	if (codec->modelname && models) {
		int i;
		for (i = 0; i < num_configs; i++) {
			if (models[i] &&
			    !strcmp(codec->modelname, models[i])) {
				snd_printd(KERN_INFO "hda_codec: model '%s' is "
					   "selected\n", models[i]);
				return i;
			}
		}
	}

	if (!codec->bus->pci || !tbl)
		return -1;

	tbl = snd_pci_quirk_lookup(codec->bus->pci, tbl);
	if (!tbl)
		return -1;
	if (tbl->value >= 0 && tbl->value < num_configs) {
#ifdef CONFIG_SND_DEBUG_VERBOSE
		char tmp[10];
		const char *model = NULL;
		if (models)
			model = models[tbl->value];
		if (!model) {
			sprintf(tmp, "#%d", tbl->value);
			model = tmp;
		}
		snd_printdd(KERN_INFO "hda_codec: model '%s' is selected "
			    "for config %x:%x (%s)\n",
			    model, tbl->subvendor, tbl->subdevice,
			    (tbl->name ? tbl->name : "Unknown device"));
#endif
		return tbl->value;
	}
	return -1;
}
EXPORT_SYMBOL_HDA(snd_hda_check_board_config);

/**
 * snd_hda_check_board_codec_sid_config - compare the current codec
					subsystem ID with the
					config table

	   This is important for Gateway notebooks with SB450 HDA Audio
	   where the vendor ID of the PCI device is:
		ATI Technologies Inc SB450 HDA Audio [1002:437b]
	   and the vendor/subvendor are found only at the codec.

 * @codec: the HDA codec
 * @num_configs: number of config enums
 * @models: array of model name strings
 * @tbl: configuration table, terminated by null entries
 *
 * Compares the modelname or PCI subsystem id of the current codec with the
 * given configuration table.  If a matching entry is found, returns its
 * config value (supposed to be 0 or positive).
 *
 * If no entries are matching, the function returns a negative value.
 */
int snd_hda_check_board_codec_sid_config(struct hda_codec *codec,
			       int num_configs, const char * const *models,
			       const struct snd_pci_quirk *tbl)
{
	const struct snd_pci_quirk *q;

	/* Search for codec ID */
	for (q = tbl; q->subvendor; q++) {
		unsigned int mask = 0xffff0000 | q->subdevice_mask;
		unsigned int id = (q->subdevice | (q->subvendor << 16)) & mask;
		if ((codec->subsystem_id & mask) == id)
			break;
	}

	if (!q->subvendor)
		return -1;

	tbl = q;

	if (tbl->value >= 0 && tbl->value < num_configs) {
#ifdef CONFIG_SND_DEBUG_VERBOSE
		char tmp[10];
		const char *model = NULL;
		if (models)
			model = models[tbl->value];
		if (!model) {
			sprintf(tmp, "#%d", tbl->value);
			model = tmp;
		}
		snd_printdd(KERN_INFO "hda_codec: model '%s' is selected "
			    "for config %x:%x (%s)\n",
			    model, tbl->subvendor, tbl->subdevice,
			    (tbl->name ? tbl->name : "Unknown device"));
#endif
		return tbl->value;
	}
	return -1;
}
EXPORT_SYMBOL_HDA(snd_hda_check_board_codec_sid_config);

/**
 * snd_hda_add_new_ctls - create controls from the array
 * @codec: the HDA codec
 * @knew: the array of struct snd_kcontrol_new
 *
 * This helper function creates and add new controls in the given array.
 * The array must be terminated with an empty entry as terminator.
 *
 * Returns 0 if successful, or a negative error code.
 */
int snd_hda_add_new_ctls(struct hda_codec *codec,
			 const struct snd_kcontrol_new *knew)
{
	int err;

	for (; knew->name; knew++) {
		struct snd_kcontrol *kctl;
		int addr = 0, idx = 0;
		if (knew->iface == -1)	/* skip this codec private value */
			continue;
		for (;;) {
			kctl = snd_ctl_new1(knew, codec);
			if (!kctl)
				return -ENOMEM;
			if (addr > 0)
				kctl->id.device = addr;
			if (idx > 0)
				kctl->id.index = idx;
			err = snd_hda_ctl_add(codec, 0, kctl);
			if (!err)
				break;
			/* try first with another device index corresponding to
			 * the codec addr; if it still fails (or it's the
			 * primary codec), then try another control index
			 */
			if (!addr && codec->addr)
				addr = codec->addr;
			else if (!idx && !knew->index) {
				idx = find_empty_mixer_ctl_idx(codec,
							       knew->name);
				if (idx <= 0)
					return err;
			} else
				return err;
		}
	}
	return 0;
}
EXPORT_SYMBOL_HDA(snd_hda_add_new_ctls);

#ifdef CONFIG_SND_HDA_POWER_SAVE
static void hda_power_work(struct work_struct *work)
{
	struct hda_codec *codec =
		container_of(work, struct hda_codec, power_work.work);
	struct hda_bus *bus = codec->bus;

	if (!codec->power_on || codec->power_count) {
		codec->power_transition = 0;
		return;
	}

	trace_hda_power_down(codec);
	hda_call_codec_suspend(codec);
	if (bus->ops.pm_notify)
		bus->ops.pm_notify(bus);
}

static void hda_keep_power_on(struct hda_codec *codec)
{
	codec->power_count++;
	codec->power_on = 1;
	codec->power_jiffies = jiffies;
}

/* update the power on/off account with the current jiffies */
void snd_hda_update_power_acct(struct hda_codec *codec)
{
	unsigned long delta = jiffies - codec->power_jiffies;
	if (codec->power_on)
		codec->power_on_acct += delta;
	else
		codec->power_off_acct += delta;
	codec->power_jiffies += delta;
}

/**
 * snd_hda_power_up - Power-up the codec
 * @codec: HD-audio codec
 *
 * Increment the power-up counter and power up the hardware really when
 * not turned on yet.
 */
void snd_hda_power_up(struct hda_codec *codec)
{
	struct hda_bus *bus = codec->bus;

	codec->power_count++;
	if (codec->power_on || codec->power_transition)
		return;

	trace_hda_power_up(codec);
	snd_hda_update_power_acct(codec);
	codec->power_on = 1;
	codec->power_jiffies = jiffies;
	if (bus->ops.pm_notify)
		bus->ops.pm_notify(bus);
	hda_call_codec_resume(codec);
	cancel_delayed_work(&codec->power_work);
	codec->power_transition = 0;
}
EXPORT_SYMBOL_HDA(snd_hda_power_up);

#define power_save(codec)	\
	((codec)->bus->power_save ? *(codec)->bus->power_save : 0)

/**
 * snd_hda_power_down - Power-down the codec
 * @codec: HD-audio codec
 *
 * Decrement the power-up counter and schedules the power-off work if
 * the counter rearches to zero.
 */
void snd_hda_power_down(struct hda_codec *codec)
{
	--codec->power_count;
	if (!codec->power_on || codec->power_count || codec->power_transition)
		return;
	if (power_save(codec)) {
		codec->power_transition = 1; /* avoid reentrance */
		queue_delayed_work(codec->bus->workq, &codec->power_work,
				msecs_to_jiffies(power_save(codec) * 1000));
	}
}
EXPORT_SYMBOL_HDA(snd_hda_power_down);

/**
 * snd_hda_check_amp_list_power - Check the amp list and update the power
 * @codec: HD-audio codec
 * @check: the object containing an AMP list and the status
 * @nid: NID to check / update
 *
 * Check whether the given NID is in the amp list.  If it's in the list,
 * check the current AMP status, and update the the power-status according
 * to the mute status.
 *
 * This function is supposed to be set or called from the check_power_status
 * patch ops.
 */
int snd_hda_check_amp_list_power(struct hda_codec *codec,
				 struct hda_loopback_check *check,
				 hda_nid_t nid)
{
	const struct hda_amp_list *p;
	int ch, v;

	if (!check->amplist)
		return 0;
	for (p = check->amplist; p->nid; p++) {
		if (p->nid == nid)
			break;
	}
	if (!p->nid)
		return 0; /* nothing changed */

	for (p = check->amplist; p->nid; p++) {
		for (ch = 0; ch < 2; ch++) {
			v = snd_hda_codec_amp_read(codec, p->nid, ch, p->dir,
						   p->idx);
			if (!(v & HDA_AMP_MUTE) && v > 0) {
				if (!check->power_on) {
					check->power_on = 1;
					snd_hda_power_up(codec);
				}
				return 1;
			}
		}
	}
	if (check->power_on) {
		check->power_on = 0;
		snd_hda_power_down(codec);
	}
	return 0;
}
EXPORT_SYMBOL_HDA(snd_hda_check_amp_list_power);
#endif

/*
 * Channel mode helper
 */

/**
 * snd_hda_ch_mode_info - Info callback helper for the channel mode enum
 */
int snd_hda_ch_mode_info(struct hda_codec *codec,
			 struct snd_ctl_elem_info *uinfo,
			 const struct hda_channel_mode *chmode,
			 int num_chmodes)
{
	uinfo->type = SNDRV_CTL_ELEM_TYPE_ENUMERATED;
	uinfo->count = 1;
	uinfo->value.enumerated.items = num_chmodes;
	if (uinfo->value.enumerated.item >= num_chmodes)
		uinfo->value.enumerated.item = num_chmodes - 1;
	sprintf(uinfo->value.enumerated.name, "%dch",
		chmode[uinfo->value.enumerated.item].channels);
	return 0;
}
EXPORT_SYMBOL_HDA(snd_hda_ch_mode_info);

/**
 * snd_hda_ch_mode_get - Get callback helper for the channel mode enum
 */
int snd_hda_ch_mode_get(struct hda_codec *codec,
			struct snd_ctl_elem_value *ucontrol,
			const struct hda_channel_mode *chmode,
			int num_chmodes,
			int max_channels)
{
	int i;

	for (i = 0; i < num_chmodes; i++) {
		if (max_channels == chmode[i].channels) {
			ucontrol->value.enumerated.item[0] = i;
			break;
		}
	}
	return 0;
}
EXPORT_SYMBOL_HDA(snd_hda_ch_mode_get);

/**
 * snd_hda_ch_mode_put - Put callback helper for the channel mode enum
 */
int snd_hda_ch_mode_put(struct hda_codec *codec,
			struct snd_ctl_elem_value *ucontrol,
			const struct hda_channel_mode *chmode,
			int num_chmodes,
			int *max_channelsp)
{
	unsigned int mode;

	mode = ucontrol->value.enumerated.item[0];
	if (mode >= num_chmodes)
		return -EINVAL;
	if (*max_channelsp == chmode[mode].channels)
		return 0;
	/* change the current channel setting */
	*max_channelsp = chmode[mode].channels;
	if (chmode[mode].sequence)
		snd_hda_sequence_write_cache(codec, chmode[mode].sequence);
	return 1;
}
EXPORT_SYMBOL_HDA(snd_hda_ch_mode_put);

/*
 * input MUX helper
 */

/**
 * snd_hda_input_mux_info_info - Info callback helper for the input-mux enum
 */
int snd_hda_input_mux_info(const struct hda_input_mux *imux,
			   struct snd_ctl_elem_info *uinfo)
{
	unsigned int index;

	uinfo->type = SNDRV_CTL_ELEM_TYPE_ENUMERATED;
	uinfo->count = 1;
	uinfo->value.enumerated.items = imux->num_items;
	if (!imux->num_items)
		return 0;
	index = uinfo->value.enumerated.item;
	if (index >= imux->num_items)
		index = imux->num_items - 1;
	strcpy(uinfo->value.enumerated.name, imux->items[index].label);
	return 0;
}
EXPORT_SYMBOL_HDA(snd_hda_input_mux_info);

/**
 * snd_hda_input_mux_info_put - Put callback helper for the input-mux enum
 */
int snd_hda_input_mux_put(struct hda_codec *codec,
			  const struct hda_input_mux *imux,
			  struct snd_ctl_elem_value *ucontrol,
			  hda_nid_t nid,
			  unsigned int *cur_val)
{
	unsigned int idx;

	if (!imux->num_items)
		return 0;
	idx = ucontrol->value.enumerated.item[0];
	if (idx >= imux->num_items)
		idx = imux->num_items - 1;
	if (*cur_val == idx)
		return 0;
	snd_hda_codec_write_cache(codec, nid, 0, AC_VERB_SET_CONNECT_SEL,
				  imux->items[idx].index);
	*cur_val = idx;
	return 1;
}
EXPORT_SYMBOL_HDA(snd_hda_input_mux_put);


/*
 * Multi-channel / digital-out PCM helper functions
 */

/* setup SPDIF output stream */
static void setup_dig_out_stream(struct hda_codec *codec, hda_nid_t nid,
				 unsigned int stream_tag, unsigned int format)
{
	struct hda_spdif_out *spdif = snd_hda_spdif_out_of_nid(codec, nid);

	/* turn off SPDIF once; otherwise the IEC958 bits won't be updated */
	if (codec->spdif_status_reset && (spdif->ctls & AC_DIG1_ENABLE))
		set_dig_out_convert(codec, nid,
				    spdif->ctls & ~AC_DIG1_ENABLE & 0xff,
				    -1);
	snd_hda_codec_setup_stream(codec, nid, stream_tag, 0, format);
	if (codec->slave_dig_outs) {
		const hda_nid_t *d;
		for (d = codec->slave_dig_outs; *d; d++)
			snd_hda_codec_setup_stream(codec, *d, stream_tag, 0,
						   format);
	}
	/* turn on again (if needed) */
	if (codec->spdif_status_reset && (spdif->ctls & AC_DIG1_ENABLE))
		set_dig_out_convert(codec, nid,
				    spdif->ctls & 0xff, -1);
}

static void cleanup_dig_out_stream(struct hda_codec *codec, hda_nid_t nid)
{
	snd_hda_codec_cleanup_stream(codec, nid);
	if (codec->slave_dig_outs) {
		const hda_nid_t *d;
		for (d = codec->slave_dig_outs; *d; d++)
			snd_hda_codec_cleanup_stream(codec, *d);
	}
}

/**
 * snd_hda_bus_reboot_notify - call the reboot notifier of each codec
 * @bus: HD-audio bus
 */
void snd_hda_bus_reboot_notify(struct hda_bus *bus)
{
	struct hda_codec *codec;

	if (!bus)
		return;
	list_for_each_entry(codec, &bus->codec_list, list) {
		if (hda_codec_is_power_on(codec) &&
		    codec->patch_ops.reboot_notify)
			codec->patch_ops.reboot_notify(codec);
	}
}
EXPORT_SYMBOL_HDA(snd_hda_bus_reboot_notify);

/**
 * snd_hda_multi_out_dig_open - open the digital out in the exclusive mode
 */
int snd_hda_multi_out_dig_open(struct hda_codec *codec,
			       struct hda_multi_out *mout)
{
	mutex_lock(&codec->spdif_mutex);
	if (mout->dig_out_used == HDA_DIG_ANALOG_DUP)
		/* already opened as analog dup; reset it once */
		cleanup_dig_out_stream(codec, mout->dig_out_nid);
	mout->dig_out_used = HDA_DIG_EXCLUSIVE;
	mutex_unlock(&codec->spdif_mutex);
	return 0;
}
EXPORT_SYMBOL_HDA(snd_hda_multi_out_dig_open);

/**
 * snd_hda_multi_out_dig_prepare - prepare the digital out stream
 */
int snd_hda_multi_out_dig_prepare(struct hda_codec *codec,
				  struct hda_multi_out *mout,
				  unsigned int stream_tag,
				  unsigned int format,
				  struct snd_pcm_substream *substream)
{
	mutex_lock(&codec->spdif_mutex);
	setup_dig_out_stream(codec, mout->dig_out_nid, stream_tag, format);
	mutex_unlock(&codec->spdif_mutex);
	return 0;
}
EXPORT_SYMBOL_HDA(snd_hda_multi_out_dig_prepare);

/**
 * snd_hda_multi_out_dig_cleanup - clean-up the digital out stream
 */
int snd_hda_multi_out_dig_cleanup(struct hda_codec *codec,
				  struct hda_multi_out *mout)
{
	mutex_lock(&codec->spdif_mutex);
	cleanup_dig_out_stream(codec, mout->dig_out_nid);
	mutex_unlock(&codec->spdif_mutex);
	return 0;
}
EXPORT_SYMBOL_HDA(snd_hda_multi_out_dig_cleanup);

/**
 * snd_hda_multi_out_dig_close - release the digital out stream
 */
int snd_hda_multi_out_dig_close(struct hda_codec *codec,
				struct hda_multi_out *mout)
{
	mutex_lock(&codec->spdif_mutex);
	mout->dig_out_used = 0;
	mutex_unlock(&codec->spdif_mutex);
	return 0;
}
EXPORT_SYMBOL_HDA(snd_hda_multi_out_dig_close);

/**
 * snd_hda_multi_out_analog_open - open analog outputs
 *
 * Open analog outputs and set up the hw-constraints.
 * If the digital outputs can be opened as slave, open the digital
 * outputs, too.
 */
int snd_hda_multi_out_analog_open(struct hda_codec *codec,
				  struct hda_multi_out *mout,
				  struct snd_pcm_substream *substream,
				  struct hda_pcm_stream *hinfo)
{
	struct snd_pcm_runtime *runtime = substream->runtime;
	runtime->hw.channels_max = mout->max_channels;
	if (mout->dig_out_nid) {
		if (!mout->analog_rates) {
			mout->analog_rates = hinfo->rates;
			mout->analog_formats = hinfo->formats;
			mout->analog_maxbps = hinfo->maxbps;
		} else {
			runtime->hw.rates = mout->analog_rates;
			runtime->hw.formats = mout->analog_formats;
			hinfo->maxbps = mout->analog_maxbps;
		}
		if (!mout->spdif_rates) {
			snd_hda_query_supported_pcm(codec, mout->dig_out_nid,
						    &mout->spdif_rates,
						    &mout->spdif_formats,
						    &mout->spdif_maxbps);
		}
		mutex_lock(&codec->spdif_mutex);
		if (mout->share_spdif) {
			if ((runtime->hw.rates & mout->spdif_rates) &&
			    (runtime->hw.formats & mout->spdif_formats)) {
				runtime->hw.rates &= mout->spdif_rates;
				runtime->hw.formats &= mout->spdif_formats;
				if (mout->spdif_maxbps < hinfo->maxbps)
					hinfo->maxbps = mout->spdif_maxbps;
			} else {
				mout->share_spdif = 0;
				/* FIXME: need notify? */
			}
		}
		mutex_unlock(&codec->spdif_mutex);
	}
	return snd_pcm_hw_constraint_step(substream->runtime, 0,
					  SNDRV_PCM_HW_PARAM_CHANNELS, 2);
}
EXPORT_SYMBOL_HDA(snd_hda_multi_out_analog_open);

/**
 * snd_hda_multi_out_analog_prepare - Preapre the analog outputs.
 *
 * Set up the i/o for analog out.
 * When the digital out is available, copy the front out to digital out, too.
 */
int snd_hda_multi_out_analog_prepare(struct hda_codec *codec,
				     struct hda_multi_out *mout,
				     unsigned int stream_tag,
				     unsigned int format,
				     struct snd_pcm_substream *substream)
{
	const hda_nid_t *nids = mout->dac_nids;
	int chs = substream->runtime->channels;
	struct hda_spdif_out *spdif =
			snd_hda_spdif_out_of_nid(codec, mout->dig_out_nid);
	int i;

	mutex_lock(&codec->spdif_mutex);
	if (mout->dig_out_nid && mout->share_spdif &&
	    mout->dig_out_used != HDA_DIG_EXCLUSIVE) {
		if (chs == 2 &&
		    snd_hda_is_supported_format(codec, mout->dig_out_nid,
						format) &&
		    !(spdif->status & IEC958_AES0_NONAUDIO)) {
			mout->dig_out_used = HDA_DIG_ANALOG_DUP;
			setup_dig_out_stream(codec, mout->dig_out_nid,
					     stream_tag, format);
		} else {
			mout->dig_out_used = 0;
			cleanup_dig_out_stream(codec, mout->dig_out_nid);
		}
	}
	mutex_unlock(&codec->spdif_mutex);

	/* front */
	snd_hda_codec_setup_stream(codec, nids[HDA_FRONT], stream_tag,
				   0, format);
	if (!mout->no_share_stream &&
	    mout->hp_nid && mout->hp_nid != nids[HDA_FRONT])
		/* headphone out will just decode front left/right (stereo) */
		snd_hda_codec_setup_stream(codec, mout->hp_nid, stream_tag,
					   0, format);
	/* extra outputs copied from front */
	for (i = 0; i < ARRAY_SIZE(mout->hp_out_nid); i++)
		if (!mout->no_share_stream && mout->hp_out_nid[i])
			snd_hda_codec_setup_stream(codec,
						   mout->hp_out_nid[i],
						   stream_tag, 0, format);
	for (i = 0; i < ARRAY_SIZE(mout->extra_out_nid); i++)
		if (!mout->no_share_stream && mout->extra_out_nid[i])
			snd_hda_codec_setup_stream(codec,
						   mout->extra_out_nid[i],
						   stream_tag, 0, format);

	/* surrounds */
	for (i = 1; i < mout->num_dacs; i++) {
		if (chs >= (i + 1) * 2) /* independent out */
			snd_hda_codec_setup_stream(codec, nids[i], stream_tag,
						   i * 2, format);
		else if (!mout->no_share_stream) /* copy front */
			snd_hda_codec_setup_stream(codec, nids[i], stream_tag,
						   0, format);
	}
	return 0;
}
EXPORT_SYMBOL_HDA(snd_hda_multi_out_analog_prepare);

/**
 * snd_hda_multi_out_analog_cleanup - clean up the setting for analog out
 */
int snd_hda_multi_out_analog_cleanup(struct hda_codec *codec,
				     struct hda_multi_out *mout)
{
	const hda_nid_t *nids = mout->dac_nids;
	int i;

	for (i = 0; i < mout->num_dacs; i++)
		snd_hda_codec_cleanup_stream(codec, nids[i]);
	if (mout->hp_nid)
		snd_hda_codec_cleanup_stream(codec, mout->hp_nid);
	for (i = 0; i < ARRAY_SIZE(mout->hp_out_nid); i++)
		if (mout->hp_out_nid[i])
			snd_hda_codec_cleanup_stream(codec,
						     mout->hp_out_nid[i]);
	for (i = 0; i < ARRAY_SIZE(mout->extra_out_nid); i++)
		if (mout->extra_out_nid[i])
			snd_hda_codec_cleanup_stream(codec,
						     mout->extra_out_nid[i]);
	mutex_lock(&codec->spdif_mutex);
	if (mout->dig_out_nid && mout->dig_out_used == HDA_DIG_ANALOG_DUP) {
		cleanup_dig_out_stream(codec, mout->dig_out_nid);
		mout->dig_out_used = 0;
	}
	mutex_unlock(&codec->spdif_mutex);
	return 0;
}
EXPORT_SYMBOL_HDA(snd_hda_multi_out_analog_cleanup);

/*
 * Helper for automatic pin configuration
 */

static int is_in_nid_list(hda_nid_t nid, const hda_nid_t *list)
{
	for (; *list; list++)
		if (*list == nid)
			return 1;
	return 0;
}


/*
 * Sort an associated group of pins according to their sequence numbers.
 */
static void sort_pins_by_sequence(hda_nid_t *pins, short *sequences,
				  int num_pins)
{
	int i, j;
	short seq;
	hda_nid_t nid;

	for (i = 0; i < num_pins; i++) {
		for (j = i + 1; j < num_pins; j++) {
			if (sequences[i] > sequences[j]) {
				seq = sequences[i];
				sequences[i] = sequences[j];
				sequences[j] = seq;
				nid = pins[i];
				pins[i] = pins[j];
				pins[j] = nid;
			}
		}
	}
}


/* add the found input-pin to the cfg->inputs[] table */
static void add_auto_cfg_input_pin(struct auto_pin_cfg *cfg, hda_nid_t nid,
				   int type)
{
	if (cfg->num_inputs < AUTO_CFG_MAX_INS) {
		cfg->inputs[cfg->num_inputs].pin = nid;
		cfg->inputs[cfg->num_inputs].type = type;
		cfg->num_inputs++;
	}
}

/* sort inputs in the order of AUTO_PIN_* type */
static void sort_autocfg_input_pins(struct auto_pin_cfg *cfg)
{
	int i, j;

	for (i = 0; i < cfg->num_inputs; i++) {
		for (j = i + 1; j < cfg->num_inputs; j++) {
			if (cfg->inputs[i].type > cfg->inputs[j].type) {
				struct auto_pin_cfg_item tmp;
				tmp = cfg->inputs[i];
				cfg->inputs[i] = cfg->inputs[j];
				cfg->inputs[j] = tmp;
			}
		}
	}
}

/* Reorder the surround channels
 * ALSA sequence is front/surr/clfe/side
 * HDA sequence is:
 *    4-ch: front/surr  =>  OK as it is
 *    6-ch: front/clfe/surr
 *    8-ch: front/clfe/rear/side|fc
 */
static void reorder_outputs(unsigned int nums, hda_nid_t *pins)
{
	hda_nid_t nid;

	switch (nums) {
	case 3:
	case 4:
		nid = pins[1];
		pins[1] = pins[2];
		pins[2] = nid;
		break;
	}
}

/*
 * Parse all pin widgets and store the useful pin nids to cfg
 *
 * The number of line-outs or any primary output is stored in line_outs,
 * and the corresponding output pins are assigned to line_out_pins[],
 * in the order of front, rear, CLFE, side, ...
 *
 * If more extra outputs (speaker and headphone) are found, the pins are
 * assisnged to hp_pins[] and speaker_pins[], respectively.  If no line-out jack
 * is detected, one of speaker of HP pins is assigned as the primary
 * output, i.e. to line_out_pins[0].  So, line_outs is always positive
 * if any analog output exists.
 *
 * The analog input pins are assigned to inputs array.
 * The digital input/output pins are assigned to dig_in_pin and dig_out_pin,
 * respectively.
 */
int snd_hda_parse_pin_defcfg(struct hda_codec *codec,
			     struct auto_pin_cfg *cfg,
			     const hda_nid_t *ignore_nids,
			     unsigned int cond_flags)
{
	hda_nid_t nid, end_nid;
	short seq, assoc_line_out;
	short sequences_line_out[ARRAY_SIZE(cfg->line_out_pins)];
	short sequences_speaker[ARRAY_SIZE(cfg->speaker_pins)];
	short sequences_hp[ARRAY_SIZE(cfg->hp_pins)];
	int i;

	memset(cfg, 0, sizeof(*cfg));

	memset(sequences_line_out, 0, sizeof(sequences_line_out));
	memset(sequences_speaker, 0, sizeof(sequences_speaker));
	memset(sequences_hp, 0, sizeof(sequences_hp));
	assoc_line_out = 0;

	codec->ignore_misc_bit = true;
	end_nid = codec->start_nid + codec->num_nodes;
	for (nid = codec->start_nid; nid < end_nid; nid++) {
		unsigned int wid_caps = get_wcaps(codec, nid);
		unsigned int wid_type = get_wcaps_type(wid_caps);
		unsigned int def_conf;
		short assoc, loc, conn, dev;

		/* read all default configuration for pin complex */
		if (wid_type != AC_WID_PIN)
			continue;
		/* ignore the given nids (e.g. pc-beep returns error) */
		if (ignore_nids && is_in_nid_list(nid, ignore_nids))
			continue;

		def_conf = snd_hda_codec_get_pincfg(codec, nid);
		if (!(get_defcfg_misc(snd_hda_codec_get_pincfg(codec, nid)) &
		      AC_DEFCFG_MISC_NO_PRESENCE))
			codec->ignore_misc_bit = false;
		conn = get_defcfg_connect(def_conf);
		if (conn == AC_JACK_PORT_NONE)
			continue;
		loc = get_defcfg_location(def_conf);
		dev = get_defcfg_device(def_conf);

		/* workaround for buggy BIOS setups */
		if (dev == AC_JACK_LINE_OUT) {
			if (conn == AC_JACK_PORT_FIXED)
				dev = AC_JACK_SPEAKER;
		}

		switch (dev) {
		case AC_JACK_LINE_OUT:
			seq = get_defcfg_sequence(def_conf);
			assoc = get_defcfg_association(def_conf);

			if (!(wid_caps & AC_WCAP_STEREO))
				if (!cfg->mono_out_pin)
					cfg->mono_out_pin = nid;
			if (!assoc)
				continue;
			if (!assoc_line_out)
				assoc_line_out = assoc;
			else if (assoc_line_out != assoc)
				continue;
			if (cfg->line_outs >= ARRAY_SIZE(cfg->line_out_pins))
				continue;
			cfg->line_out_pins[cfg->line_outs] = nid;
			sequences_line_out[cfg->line_outs] = seq;
			cfg->line_outs++;
			break;
		case AC_JACK_SPEAKER:
			seq = get_defcfg_sequence(def_conf);
			assoc = get_defcfg_association(def_conf);
			if (cfg->speaker_outs >= ARRAY_SIZE(cfg->speaker_pins))
				continue;
			cfg->speaker_pins[cfg->speaker_outs] = nid;
			sequences_speaker[cfg->speaker_outs] = (assoc << 4) | seq;
			cfg->speaker_outs++;
			break;
		case AC_JACK_HP_OUT:
			seq = get_defcfg_sequence(def_conf);
			assoc = get_defcfg_association(def_conf);
			if (cfg->hp_outs >= ARRAY_SIZE(cfg->hp_pins))
				continue;
			cfg->hp_pins[cfg->hp_outs] = nid;
			sequences_hp[cfg->hp_outs] = (assoc << 4) | seq;
			cfg->hp_outs++;
			break;
		case AC_JACK_MIC_IN:
			add_auto_cfg_input_pin(cfg, nid, AUTO_PIN_MIC);
			break;
		case AC_JACK_LINE_IN:
			add_auto_cfg_input_pin(cfg, nid, AUTO_PIN_LINE_IN);
			break;
		case AC_JACK_CD:
			add_auto_cfg_input_pin(cfg, nid, AUTO_PIN_CD);
			break;
		case AC_JACK_AUX:
			add_auto_cfg_input_pin(cfg, nid, AUTO_PIN_AUX);
			break;
		case AC_JACK_SPDIF_OUT:
		case AC_JACK_DIG_OTHER_OUT:
			if (cfg->dig_outs >= ARRAY_SIZE(cfg->dig_out_pins))
				continue;
			cfg->dig_out_pins[cfg->dig_outs] = nid;
			cfg->dig_out_type[cfg->dig_outs] =
				(loc == AC_JACK_LOC_HDMI) ?
				HDA_PCM_TYPE_HDMI : HDA_PCM_TYPE_SPDIF;
			cfg->dig_outs++;
			break;
		case AC_JACK_SPDIF_IN:
		case AC_JACK_DIG_OTHER_IN:
			cfg->dig_in_pin = nid;
			if (loc == AC_JACK_LOC_HDMI)
				cfg->dig_in_type = HDA_PCM_TYPE_HDMI;
			else
				cfg->dig_in_type = HDA_PCM_TYPE_SPDIF;
			break;
		}
	}

	/* FIX-UP:
	 * If no line-out is defined but multiple HPs are found,
	 * some of them might be the real line-outs.
	 */
	if (!cfg->line_outs && cfg->hp_outs > 1 &&
	    !(cond_flags & HDA_PINCFG_NO_HP_FIXUP)) {
		int i = 0;
		while (i < cfg->hp_outs) {
			/* The real HPs should have the sequence 0x0f */
			if ((sequences_hp[i] & 0x0f) == 0x0f) {
				i++;
				continue;
			}
			/* Move it to the line-out table */
			cfg->line_out_pins[cfg->line_outs] = cfg->hp_pins[i];
			sequences_line_out[cfg->line_outs] = sequences_hp[i];
			cfg->line_outs++;
			cfg->hp_outs--;
			memmove(cfg->hp_pins + i, cfg->hp_pins + i + 1,
				sizeof(cfg->hp_pins[0]) * (cfg->hp_outs - i));
			memmove(sequences_hp + i, sequences_hp + i + 1,
				sizeof(sequences_hp[0]) * (cfg->hp_outs - i));
		}
		memset(cfg->hp_pins + cfg->hp_outs, 0,
		       sizeof(hda_nid_t) * (AUTO_CFG_MAX_OUTS - cfg->hp_outs));
		if (!cfg->hp_outs)
			cfg->line_out_type = AUTO_PIN_HP_OUT;

	}

	/* sort by sequence */
	sort_pins_by_sequence(cfg->line_out_pins, sequences_line_out,
			      cfg->line_outs);
	sort_pins_by_sequence(cfg->speaker_pins, sequences_speaker,
			      cfg->speaker_outs);
	sort_pins_by_sequence(cfg->hp_pins, sequences_hp,
			      cfg->hp_outs);

	/*
	 * FIX-UP: if no line-outs are detected, try to use speaker or HP pin
	 * as a primary output
	 */
	if (!cfg->line_outs &&
	    !(cond_flags & HDA_PINCFG_NO_LO_FIXUP)) {
		if (cfg->speaker_outs) {
			cfg->line_outs = cfg->speaker_outs;
			memcpy(cfg->line_out_pins, cfg->speaker_pins,
			       sizeof(cfg->speaker_pins));
			cfg->speaker_outs = 0;
			memset(cfg->speaker_pins, 0, sizeof(cfg->speaker_pins));
			cfg->line_out_type = AUTO_PIN_SPEAKER_OUT;
		} else if (cfg->hp_outs) {
			cfg->line_outs = cfg->hp_outs;
			memcpy(cfg->line_out_pins, cfg->hp_pins,
			       sizeof(cfg->hp_pins));
			cfg->hp_outs = 0;
			memset(cfg->hp_pins, 0, sizeof(cfg->hp_pins));
			cfg->line_out_type = AUTO_PIN_HP_OUT;
		}
	}

	reorder_outputs(cfg->line_outs, cfg->line_out_pins);
	reorder_outputs(cfg->hp_outs, cfg->hp_pins);
	reorder_outputs(cfg->speaker_outs, cfg->speaker_pins);

	sort_autocfg_input_pins(cfg);

	/*
	 * debug prints of the parsed results
	 */
	snd_printd("autoconfig: line_outs=%d (0x%x/0x%x/0x%x/0x%x/0x%x) type:%s\n",
		   cfg->line_outs, cfg->line_out_pins[0], cfg->line_out_pins[1],
		   cfg->line_out_pins[2], cfg->line_out_pins[3],
		   cfg->line_out_pins[4],
		   cfg->line_out_type == AUTO_PIN_HP_OUT ? "hp" :
		   (cfg->line_out_type == AUTO_PIN_SPEAKER_OUT ?
		    "speaker" : "line"));
	snd_printd("   speaker_outs=%d (0x%x/0x%x/0x%x/0x%x/0x%x)\n",
		   cfg->speaker_outs, cfg->speaker_pins[0],
		   cfg->speaker_pins[1], cfg->speaker_pins[2],
		   cfg->speaker_pins[3], cfg->speaker_pins[4]);
	snd_printd("   hp_outs=%d (0x%x/0x%x/0x%x/0x%x/0x%x)\n",
		   cfg->hp_outs, cfg->hp_pins[0],
		   cfg->hp_pins[1], cfg->hp_pins[2],
		   cfg->hp_pins[3], cfg->hp_pins[4]);
	snd_printd("   mono: mono_out=0x%x\n", cfg->mono_out_pin);
	if (cfg->dig_outs)
		snd_printd("   dig-out=0x%x/0x%x\n",
			   cfg->dig_out_pins[0], cfg->dig_out_pins[1]);
	snd_printd("   inputs:");
	for (i = 0; i < cfg->num_inputs; i++) {
		snd_printd(" %s=0x%x",
			    hda_get_autocfg_input_label(codec, cfg, i),
			    cfg->inputs[i].pin);
	}
	snd_printd("\n");
	if (cfg->dig_in_pin)
		snd_printd("   dig-in=0x%x\n", cfg->dig_in_pin);

	return 0;
}
EXPORT_SYMBOL_HDA(snd_hda_parse_pin_defcfg);

int snd_hda_get_input_pin_attr(unsigned int def_conf)
{
	unsigned int loc = get_defcfg_location(def_conf);
	unsigned int conn = get_defcfg_connect(def_conf);
	if (conn == AC_JACK_PORT_NONE)
		return INPUT_PIN_ATTR_UNUSED;
	/* Windows may claim the internal mic to be BOTH, too */
	if (conn == AC_JACK_PORT_FIXED || conn == AC_JACK_PORT_BOTH)
		return INPUT_PIN_ATTR_INT;
	if ((loc & 0x30) == AC_JACK_LOC_INTERNAL)
		return INPUT_PIN_ATTR_INT;
	if ((loc & 0x30) == AC_JACK_LOC_SEPARATE)
		return INPUT_PIN_ATTR_DOCK;
	if (loc == AC_JACK_LOC_REAR)
		return INPUT_PIN_ATTR_REAR;
	if (loc == AC_JACK_LOC_FRONT)
		return INPUT_PIN_ATTR_FRONT;
	return INPUT_PIN_ATTR_NORMAL;
}
EXPORT_SYMBOL_HDA(snd_hda_get_input_pin_attr);

/**
 * hda_get_input_pin_label - Give a label for the given input pin
 *
 * When check_location is true, the function checks the pin location
 * for mic and line-in pins, and set an appropriate prefix like "Front",
 * "Rear", "Internal".
 */

static const char *hda_get_input_pin_label(struct hda_codec *codec,
					   hda_nid_t pin, bool check_location)
{
	unsigned int def_conf;
	static const char * const mic_names[] = {
		"Internal Mic", "Dock Mic", "Mic", "Front Mic", "Rear Mic",
	};
	int attr;

	def_conf = snd_hda_codec_get_pincfg(codec, pin);

	switch (get_defcfg_device(def_conf)) {
	case AC_JACK_MIC_IN:
		if (!check_location)
			return "Mic";
		attr = snd_hda_get_input_pin_attr(def_conf);
		if (!attr)
			return "None";
		return mic_names[attr - 1];
	case AC_JACK_LINE_IN:
		if (!check_location)
			return "Line";
		attr = snd_hda_get_input_pin_attr(def_conf);
		if (!attr)
			return "None";
		if (attr == INPUT_PIN_ATTR_DOCK)
			return "Dock Line";
		return "Line";
	case AC_JACK_AUX:
		return "Aux";
	case AC_JACK_CD:
		return "CD";
	case AC_JACK_SPDIF_IN:
		return "SPDIF In";
	case AC_JACK_DIG_OTHER_IN:
		return "Digital In";
	default:
		return "Misc";
	}
}

/* Check whether the location prefix needs to be added to the label.
 * If all mic-jacks are in the same location (e.g. rear panel), we don't
 * have to put "Front" prefix to each label.  In such a case, returns false.
 */
static int check_mic_location_need(struct hda_codec *codec,
				   const struct auto_pin_cfg *cfg,
				   int input)
{
	unsigned int defc;
	int i, attr, attr2;

	defc = snd_hda_codec_get_pincfg(codec, cfg->inputs[input].pin);
	attr = snd_hda_get_input_pin_attr(defc);
	/* for internal or docking mics, we need locations */
	if (attr <= INPUT_PIN_ATTR_NORMAL)
		return 1;

	attr = 0;
	for (i = 0; i < cfg->num_inputs; i++) {
		defc = snd_hda_codec_get_pincfg(codec, cfg->inputs[i].pin);
		attr2 = snd_hda_get_input_pin_attr(defc);
		if (attr2 >= INPUT_PIN_ATTR_NORMAL) {
			if (attr && attr != attr2)
				return 1; /* different locations found */
			attr = attr2;
		}
	}
	return 0;
}

/**
 * hda_get_autocfg_input_label - Get a label for the given input
 *
 * Get a label for the given input pin defined by the autocfg item.
 * Unlike hda_get_input_pin_label(), this function checks all inputs
 * defined in autocfg and avoids the redundant mic/line prefix as much as
 * possible.
 */
const char *hda_get_autocfg_input_label(struct hda_codec *codec,
					const struct auto_pin_cfg *cfg,
					int input)
{
	int type = cfg->inputs[input].type;
	int has_multiple_pins = 0;

	if ((input > 0 && cfg->inputs[input - 1].type == type) ||
	    (input < cfg->num_inputs - 1 && cfg->inputs[input + 1].type == type))
		has_multiple_pins = 1;
	if (has_multiple_pins && type == AUTO_PIN_MIC)
		has_multiple_pins &= check_mic_location_need(codec, cfg, input);
	return hda_get_input_pin_label(codec, cfg->inputs[input].pin,
				       has_multiple_pins);
}
EXPORT_SYMBOL_HDA(hda_get_autocfg_input_label);

/* return the position of NID in the list, or -1 if not found */
static int find_idx_in_nid_list(hda_nid_t nid, const hda_nid_t *list, int nums)
{
	int i;
	for (i = 0; i < nums; i++)
		if (list[i] == nid)
			return i;
	return -1;
}

/* get a unique suffix or an index number */
static const char *check_output_sfx(hda_nid_t nid, const hda_nid_t *pins,
				    int num_pins, int *indexp)
{
	static const char * const channel_sfx[] = {
		" Front", " Surround", " CLFE", " Side"
	};
	int i;

	i = find_idx_in_nid_list(nid, pins, num_pins);
	if (i < 0)
		return NULL;
	if (num_pins == 1)
		return "";
	if (num_pins > ARRAY_SIZE(channel_sfx)) {
		if (indexp)
			*indexp = i;
		return "";
	}
	return channel_sfx[i];
}

static int fill_audio_out_name(struct hda_codec *codec, hda_nid_t nid,
			       const struct auto_pin_cfg *cfg,
			       const char *name, char *label, int maxlen,
			       int *indexp)
{
	unsigned int def_conf = snd_hda_codec_get_pincfg(codec, nid);
	int attr = snd_hda_get_input_pin_attr(def_conf);
	const char *pfx = "", *sfx = "";

	/* handle as a speaker if it's a fixed line-out */
<<<<<<< HEAD
	if (!strcmp(name, "Line-Out") && attr == INPUT_PIN_ATTR_INT)
=======
	if (!strcmp(name, "Line Out") && attr == INPUT_PIN_ATTR_INT)
>>>>>>> c16fa4f2
		name = "Speaker";
	/* check the location */
	switch (attr) {
	case INPUT_PIN_ATTR_DOCK:
		pfx = "Dock ";
		break;
	case INPUT_PIN_ATTR_FRONT:
		pfx = "Front ";
		break;
	}
	if (cfg) {
		/* try to give a unique suffix if needed */
		sfx = check_output_sfx(nid, cfg->line_out_pins, cfg->line_outs,
				       indexp);
		if (!sfx)
			sfx = check_output_sfx(nid, cfg->speaker_pins, cfg->speaker_outs,
					       indexp);
		if (!sfx) {
			/* don't add channel suffix for Headphone controls */
			int idx = find_idx_in_nid_list(nid, cfg->hp_pins,
						       cfg->hp_outs);
			if (idx >= 0)
				*indexp = idx;
			sfx = "";
		}
	}
	snprintf(label, maxlen, "%s%s%s", pfx, name, sfx);
	return 1;
}

/**
 * snd_hda_get_pin_label - Get a label for the given I/O pin
 *
 * Get a label for the given pin.  This function works for both input and
 * output pins.  When @cfg is given as non-NULL, the function tries to get
 * an optimized label using hda_get_autocfg_input_label().
 *
 * This function tries to give a unique label string for the pin as much as
 * possible.  For example, when the multiple line-outs are present, it adds
 * the channel suffix like "Front", "Surround", etc (only when @cfg is given).
 * If no unique name with a suffix is available and @indexp is non-NULL, the
 * index number is stored in the pointer.
 */
int snd_hda_get_pin_label(struct hda_codec *codec, hda_nid_t nid,
			  const struct auto_pin_cfg *cfg,
			  char *label, int maxlen, int *indexp)
{
	unsigned int def_conf = snd_hda_codec_get_pincfg(codec, nid);
	const char *name = NULL;
	int i;

	if (indexp)
		*indexp = 0;
	if (get_defcfg_connect(def_conf) == AC_JACK_PORT_NONE)
		return 0;

	switch (get_defcfg_device(def_conf)) {
	case AC_JACK_LINE_OUT:
<<<<<<< HEAD
		return fill_audio_out_name(codec, nid, cfg, "Line-Out",
=======
		return fill_audio_out_name(codec, nid, cfg, "Line Out",
>>>>>>> c16fa4f2
					   label, maxlen, indexp);
	case AC_JACK_SPEAKER:
		return fill_audio_out_name(codec, nid, cfg, "Speaker",
					   label, maxlen, indexp);
	case AC_JACK_HP_OUT:
		return fill_audio_out_name(codec, nid, cfg, "Headphone",
					   label, maxlen, indexp);
	case AC_JACK_SPDIF_OUT:
	case AC_JACK_DIG_OTHER_OUT:
		if (get_defcfg_location(def_conf) == AC_JACK_LOC_HDMI)
			name = "HDMI";
		else
			name = "SPDIF";
		if (cfg && indexp) {
			i = find_idx_in_nid_list(nid, cfg->dig_out_pins,
						 cfg->dig_outs);
			if (i >= 0)
				*indexp = i;
		}
		break;
	default:
		if (cfg) {
			for (i = 0; i < cfg->num_inputs; i++) {
				if (cfg->inputs[i].pin != nid)
					continue;
				name = hda_get_autocfg_input_label(codec, cfg, i);
				if (name)
					break;
			}
		}
		if (!name)
			name = hda_get_input_pin_label(codec, nid, true);
		break;
	}
	if (!name)
		return 0;
	strlcpy(label, name, maxlen);
	return 1;
}
EXPORT_SYMBOL_HDA(snd_hda_get_pin_label);

/**
 * snd_hda_add_imux_item - Add an item to input_mux
 *
 * When the same label is used already in the existing items, the number
 * suffix is appended to the label.  This label index number is stored
 * to type_idx when non-NULL pointer is given.
 */
int snd_hda_add_imux_item(struct hda_input_mux *imux, const char *label,
			  int index, int *type_idx)
{
	int i, label_idx = 0;
	if (imux->num_items >= HDA_MAX_NUM_INPUTS) {
		snd_printd(KERN_ERR "hda_codec: Too many imux items!\n");
		return -EINVAL;
	}
	for (i = 0; i < imux->num_items; i++) {
		if (!strncmp(label, imux->items[i].label, strlen(label)))
			label_idx++;
	}
	if (type_idx)
		*type_idx = label_idx;
	if (label_idx > 0)
		snprintf(imux->items[imux->num_items].label,
			 sizeof(imux->items[imux->num_items].label),
			 "%s %d", label, label_idx);
	else
		strlcpy(imux->items[imux->num_items].label, label,
			sizeof(imux->items[imux->num_items].label));
	imux->items[imux->num_items].index = index;
	imux->num_items++;
	return 0;
}
EXPORT_SYMBOL_HDA(snd_hda_add_imux_item);


#ifdef CONFIG_PM
/*
 * power management
 */

/**
 * snd_hda_suspend - suspend the codecs
 * @bus: the HDA bus
 *
 * Returns 0 if successful.
 */
int snd_hda_suspend(struct hda_bus *bus)
{
	struct hda_codec *codec;

	list_for_each_entry(codec, &bus->codec_list, list) {
		if (hda_codec_is_power_on(codec))
			hda_call_codec_suspend(codec);
		if (codec->patch_ops.post_suspend)
			codec->patch_ops.post_suspend(codec);
	}
	return 0;
}
EXPORT_SYMBOL_HDA(snd_hda_suspend);

/**
 * snd_hda_resume - resume the codecs
 * @bus: the HDA bus
 *
 * Returns 0 if successful.
 *
 * This function is defined only when POWER_SAVE isn't set.
 * In the power-save mode, the codec is resumed dynamically.
 */
int snd_hda_resume(struct hda_bus *bus)
{
	struct hda_codec *codec;

	list_for_each_entry(codec, &bus->codec_list, list) {
		if (codec->patch_ops.pre_resume)
			codec->patch_ops.pre_resume(codec);
		if (snd_hda_codec_needs_resume(codec))
			hda_call_codec_resume(codec);
	}
	return 0;
}
EXPORT_SYMBOL_HDA(snd_hda_resume);
#endif /* CONFIG_PM */

/*
 * generic arrays
 */

/**
 * snd_array_new - get a new element from the given array
 * @array: the array object
 *
 * Get a new element from the given array.  If it exceeds the
 * pre-allocated array size, re-allocate the array.
 *
 * Returns NULL if allocation failed.
 */
void *snd_array_new(struct snd_array *array)
{
	if (array->used >= array->alloced) {
		int num = array->alloced + array->alloc_align;
		int size = (num + 1) * array->elem_size;
		int oldsize = array->alloced * array->elem_size;
		void *nlist;
		if (snd_BUG_ON(num >= 4096))
			return NULL;
		nlist = krealloc(array->list, size, GFP_KERNEL);
		if (!nlist)
			return NULL;
		memset(nlist + oldsize, 0, size - oldsize);
		array->list = nlist;
		array->alloced = num;
	}
	return snd_array_elem(array, array->used++);
}
EXPORT_SYMBOL_HDA(snd_array_new);

/**
 * snd_array_free - free the given array elements
 * @array: the array object
 */
void snd_array_free(struct snd_array *array)
{
	kfree(array->list);
	array->used = 0;
	array->alloced = 0;
	array->list = NULL;
}
EXPORT_SYMBOL_HDA(snd_array_free);

/**
 * snd_print_pcm_bits - Print the supported PCM fmt bits to the string buffer
 * @pcm: PCM caps bits
 * @buf: the string buffer to write
 * @buflen: the max buffer length
 *
 * used by hda_proc.c and hda_eld.c
 */
void snd_print_pcm_bits(int pcm, char *buf, int buflen)
{
	static unsigned int bits[] = { 8, 16, 20, 24, 32 };
	int i, j;

	for (i = 0, j = 0; i < ARRAY_SIZE(bits); i++)
		if (pcm & (AC_SUPPCM_BITS_8 << i))
			j += snprintf(buf + j, buflen - j,  " %d", bits[i]);

	buf[j] = '\0'; /* necessary when j == 0 */
}
EXPORT_SYMBOL_HDA(snd_print_pcm_bits);

MODULE_DESCRIPTION("HDA codec core");
MODULE_LICENSE("GPL");<|MERGE_RESOLUTION|>--- conflicted
+++ resolved
@@ -5118,11 +5118,7 @@
 	const char *pfx = "", *sfx = "";
 
 	/* handle as a speaker if it's a fixed line-out */
-<<<<<<< HEAD
-	if (!strcmp(name, "Line-Out") && attr == INPUT_PIN_ATTR_INT)
-=======
 	if (!strcmp(name, "Line Out") && attr == INPUT_PIN_ATTR_INT)
->>>>>>> c16fa4f2
 		name = "Speaker";
 	/* check the location */
 	switch (attr) {
@@ -5181,11 +5177,7 @@
 
 	switch (get_defcfg_device(def_conf)) {
 	case AC_JACK_LINE_OUT:
-<<<<<<< HEAD
-		return fill_audio_out_name(codec, nid, cfg, "Line-Out",
-=======
 		return fill_audio_out_name(codec, nid, cfg, "Line Out",
->>>>>>> c16fa4f2
 					   label, maxlen, indexp);
 	case AC_JACK_SPEAKER:
 		return fill_audio_out_name(codec, nid, cfg, "Speaker",
