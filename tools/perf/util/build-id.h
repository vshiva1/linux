#ifndef PERF_BUILD_ID_H_
#define PERF_BUILD_ID_H_ 1

#define BUILD_ID_SIZE	20
#define SBUILD_ID_SIZE	(BUILD_ID_SIZE * 2 + 1)

#include "tool.h"
#include "strlist.h"
#include <linux/types.h>

extern struct perf_tool build_id__mark_dso_hit_ops;
struct dso;

int build_id__sprintf(const u8 *build_id, int len, char *bf);
int sysfs__sprintf_build_id(const char *root_dir, char *sbuild_id);
int filename__sprintf_build_id(const char *pathname, char *sbuild_id);
char *build_id_cache__kallsyms_path(const char *sbuild_id, char *bf,
				    size_t size);

char *dso__build_id_filename(const struct dso *dso, char *bf, size_t size);
bool dso__build_id_is_kmod(const struct dso *dso, char *bf, size_t size);

int build_id__mark_dso_hit(struct perf_tool *tool, union perf_event *event,
			   struct perf_sample *sample, struct perf_evsel *evsel,
			   struct machine *machine);

int dsos__hit_all(struct perf_session *session);

bool perf_session__read_build_ids(struct perf_session *session, bool with_hits);
int perf_session__write_buildid_table(struct perf_session *session, int fd);
int perf_session__cache_build_ids(struct perf_session *session);

<<<<<<< HEAD
char *build_id_cache__cachedir(const char *sbuild_id, const char *name,
			       bool is_kallsyms, bool is_vdso);
=======
char *build_id_cache__origname(const char *sbuild_id);
char *build_id_cache__linkname(const char *sbuild_id, char *bf, size_t size);
char *build_id_cache__cachedir(const char *sbuild_id, const char *name,
			       bool is_kallsyms, bool is_vdso);
struct strlist *build_id_cache__list_all(void);
>>>>>>> 44530d58
int build_id_cache__list_build_ids(const char *pathname,
				   struct strlist **result);
bool build_id_cache__cached(const char *sbuild_id);
int build_id_cache__add_s(const char *sbuild_id,
			  const char *name, bool is_kallsyms, bool is_vdso);
int build_id_cache__remove_s(const char *sbuild_id);
void disable_buildid_cache(void);

#endif<|MERGE_RESOLUTION|>--- conflicted
+++ resolved
@@ -30,16 +30,11 @@
 int perf_session__write_buildid_table(struct perf_session *session, int fd);
 int perf_session__cache_build_ids(struct perf_session *session);
 
-<<<<<<< HEAD
-char *build_id_cache__cachedir(const char *sbuild_id, const char *name,
-			       bool is_kallsyms, bool is_vdso);
-=======
 char *build_id_cache__origname(const char *sbuild_id);
 char *build_id_cache__linkname(const char *sbuild_id, char *bf, size_t size);
 char *build_id_cache__cachedir(const char *sbuild_id, const char *name,
 			       bool is_kallsyms, bool is_vdso);
 struct strlist *build_id_cache__list_all(void);
->>>>>>> 44530d58
 int build_id_cache__list_build_ids(const char *pathname,
 				   struct strlist **result);
 bool build_id_cache__cached(const char *sbuild_id);
