--- conflicted
+++ resolved
@@ -29,9 +29,6 @@
 
 static bool tls_desc_okay(const struct user_desc *info)
 {
-<<<<<<< HEAD
-	if (LDT_empty(info))
-=======
 	/*
 	 * For historical reasons (i.e. no one ever documented how any
 	 * of the segmentation APIs work), user programs can and do
@@ -54,7 +51,6 @@
 	 * the distinction between modes 1 and 0x11.
 	 */
 	if (LDT_empty(info) || LDT_zero(info))
->>>>>>> 59343cd7
 		return true;
 
 	/*
