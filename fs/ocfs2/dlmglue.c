--- conflicted
+++ resolved
@@ -932,13 +932,10 @@
 		lockres->l_blocking = level;
 	}
 
-<<<<<<< HEAD
-=======
 	mlog(ML_BASTS, "lockres %s, block %d, level %d, l_block %d, dwn %d\n",
 	     lockres->l_name, level, lockres->l_level, lockres->l_blocking,
 	     needs_downconvert);
 
->>>>>>> 57d54889
 	if (needs_downconvert)
 		lockres_or_flags(lockres, OCFS2_LOCK_BLOCKED);
 
@@ -3521,10 +3518,7 @@
 	 */
 	if (lockres->l_level == DLM_LOCK_NL) {
 		BUG_ON(lockres->l_ex_holders || lockres->l_ro_holders);
-<<<<<<< HEAD
-=======
 		mlog(ML_BASTS, "lockres %s, Aborting dc\n", lockres->l_name);
->>>>>>> 57d54889
 		lockres->l_blocking = DLM_LOCK_NL;
 		lockres_clear_flags(lockres, OCFS2_LOCK_BLOCKED);
 		spin_unlock_irqrestore(&lockres->l_lock, flags);
