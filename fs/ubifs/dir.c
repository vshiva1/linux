/* * This file is part of UBIFS.
 *
 * Copyright (C) 2006-2008 Nokia Corporation.
 * Copyright (C) 2006, 2007 University of Szeged, Hungary
 *
 * This program is free software; you can redistribute it and/or modify it
 * under the terms of the GNU General Public License version 2 as published by
 * the Free Software Foundation.
 *
 * This program is distributed in the hope that it will be useful, but WITHOUT
 * ANY WARRANTY; without even the implied warranty of MERCHANTABILITY or
 * FITNESS FOR A PARTICULAR PURPOSE.  See the GNU General Public License for
 * more details.
 *
 * You should have received a copy of the GNU General Public License along with
 * this program; if not, write to the Free Software Foundation, Inc., 51
 * Franklin St, Fifth Floor, Boston, MA 02110-1301 USA
 *
 * Authors: Artem Bityutskiy (Битюцкий Артём)
 *          Adrian Hunter
 *          Zoltan Sogor
 */

/*
 * This file implements directory operations.
 *
 * All FS operations in this file allocate budget before writing anything to the
 * media. If they fail to allocate it, the error is returned. The only
 * exceptions are 'ubifs_unlink()' and 'ubifs_rmdir()' which keep working even
 * if they unable to allocate the budget, because deletion %-ENOSPC failure is
 * not what users are usually ready to get. UBIFS budgeting subsystem has some
 * space reserved for these purposes.
 *
 * All operations in this file write all inodes which they change straight
 * away, instead of marking them dirty. For example, 'ubifs_link()' changes
 * @i_size of the parent inode and writes the parent inode together with the
 * target inode. This was done to simplify file-system recovery which would
 * otherwise be very difficult to do. The only exception is rename which marks
 * the re-named inode dirty (because its @i_ctime is updated) but does not
 * write it, but just marks it as dirty.
 */

#include "ubifs.h"

/**
 * inherit_flags - inherit flags of the parent inode.
 * @dir: parent inode
 * @mode: new inode mode flags
 *
 * This is a helper function for 'ubifs_new_inode()' which inherits flag of the
 * parent directory inode @dir. UBIFS inodes inherit the following flags:
 * o %UBIFS_COMPR_FL, which is useful to switch compression on/of on
 *   sub-directory basis;
 * o %UBIFS_SYNC_FL - useful for the same reasons;
 * o %UBIFS_DIRSYNC_FL - similar, but relevant only to directories.
 *
 * This function returns the inherited flags.
 */
static int inherit_flags(const struct inode *dir, umode_t mode)
{
	int flags;
	const struct ubifs_inode *ui = ubifs_inode(dir);

	if (!S_ISDIR(dir->i_mode))
		/*
		 * The parent is not a directory, which means that an extended
		 * attribute inode is being created. No flags.
		 */
		return 0;

	flags = ui->flags & (UBIFS_COMPR_FL | UBIFS_SYNC_FL | UBIFS_DIRSYNC_FL);
	if (!S_ISDIR(mode))
		/* The "DIRSYNC" flag only applies to directories */
		flags &= ~UBIFS_DIRSYNC_FL;
	return flags;
}

/**
 * ubifs_new_inode - allocate new UBIFS inode object.
 * @c: UBIFS file-system description object
 * @dir: parent directory inode
 * @mode: inode mode flags
 *
 * This function finds an unused inode number, allocates new inode and
 * initializes it. Returns new inode in case of success and an error code in
 * case of failure.
 */
struct inode *ubifs_new_inode(struct ubifs_info *c, const struct inode *dir,
			      umode_t mode)
{
	struct inode *inode;
	struct ubifs_inode *ui;

	inode = new_inode(c->vfs_sb);
	ui = ubifs_inode(inode);
	if (!inode)
		return ERR_PTR(-ENOMEM);

	/*
	 * Set 'S_NOCMTIME' to prevent VFS form updating [mc]time of inodes and
	 * marking them dirty in file write path (see 'file_update_time()').
	 * UBIFS has to fully control "clean <-> dirty" transitions of inodes
	 * to make budgeting work.
	 */
	inode->i_flags |= S_NOCMTIME;

	inode_init_owner(inode, dir, mode);
	inode->i_mtime = inode->i_atime = inode->i_ctime =
			 ubifs_current_time(inode);
	inode->i_mapping->nrpages = 0;

	switch (mode & S_IFMT) {
	case S_IFREG:
		inode->i_mapping->a_ops = &ubifs_file_address_operations;
		inode->i_op = &ubifs_file_inode_operations;
		inode->i_fop = &ubifs_file_operations;
		break;
	case S_IFDIR:
		inode->i_op  = &ubifs_dir_inode_operations;
		inode->i_fop = &ubifs_dir_operations;
		inode->i_size = ui->ui_size = UBIFS_INO_NODE_SZ;
		break;
	case S_IFLNK:
		inode->i_op = &ubifs_symlink_inode_operations;
		break;
	case S_IFSOCK:
	case S_IFIFO:
	case S_IFBLK:
	case S_IFCHR:
		inode->i_op  = &ubifs_file_inode_operations;
		break;
	default:
		BUG();
	}

	ui->flags = inherit_flags(dir, mode);
	ubifs_set_inode_flags(inode);
	if (S_ISREG(mode))
		ui->compr_type = c->default_compr;
	else
		ui->compr_type = UBIFS_COMPR_NONE;
	ui->synced_i_size = 0;

	spin_lock(&c->cnt_lock);
	/* Inode number overflow is currently not supported */
	if (c->highest_inum >= INUM_WARN_WATERMARK) {
		if (c->highest_inum >= INUM_WATERMARK) {
			spin_unlock(&c->cnt_lock);
			ubifs_err(c, "out of inode numbers");
			make_bad_inode(inode);
			iput(inode);
			return ERR_PTR(-EINVAL);
		}
		ubifs_warn(c, "running out of inode numbers (current %lu, max %u)",
			   (unsigned long)c->highest_inum, INUM_WATERMARK);
	}

	inode->i_ino = ++c->highest_inum;
	/*
	 * The creation sequence number remains with this inode for its
	 * lifetime. All nodes for this inode have a greater sequence number,
	 * and so it is possible to distinguish obsolete nodes belonging to a
	 * previous incarnation of the same inode number - for example, for the
	 * purpose of rebuilding the index.
	 */
	ui->creat_sqnum = ++c->max_sqnum;
	spin_unlock(&c->cnt_lock);
	return inode;
}

static int dbg_check_name(const struct ubifs_info *c,
			  const struct ubifs_dent_node *dent,
			  const struct qstr *nm)
{
	if (!dbg_is_chk_gen(c))
		return 0;
	if (le16_to_cpu(dent->nlen) != nm->len)
		return -EINVAL;
	if (memcmp(dent->name, nm->name, nm->len))
		return -EINVAL;
	return 0;
}

static struct dentry *ubifs_lookup(struct inode *dir, struct dentry *dentry,
				   unsigned int flags)
{
	int err;
	union ubifs_key key;
	struct inode *inode = NULL;
	struct ubifs_dent_node *dent;
	struct ubifs_info *c = dir->i_sb->s_fs_info;

	dbg_gen("'%pd' in dir ino %lu", dentry, dir->i_ino);

	if (dentry->d_name.len > UBIFS_MAX_NLEN)
		return ERR_PTR(-ENAMETOOLONG);

	dent = kmalloc(UBIFS_MAX_DENT_NODE_SZ, GFP_NOFS);
	if (!dent)
		return ERR_PTR(-ENOMEM);

	dent_key_init(c, &key, dir->i_ino, &dentry->d_name);

	err = ubifs_tnc_lookup_nm(c, &key, dent, &dentry->d_name);
	if (err) {
		if (err == -ENOENT) {
			dbg_gen("not found");
			goto done;
		}
		goto out;
	}

	if (dbg_check_name(c, dent, &dentry->d_name)) {
		err = -EINVAL;
		goto out;
	}

	inode = ubifs_iget(dir->i_sb, le64_to_cpu(dent->inum));
	if (IS_ERR(inode)) {
		/*
		 * This should not happen. Probably the file-system needs
		 * checking.
		 */
		err = PTR_ERR(inode);
		ubifs_err(c, "dead directory entry '%pd', error %d",
			  dentry, err);
		ubifs_ro_mode(c, err);
		goto out;
	}

done:
	kfree(dent);
	/*
	 * Note, d_splice_alias() would be required instead if we supported
	 * NFS.
	 */
	d_add(dentry, inode);
	return NULL;

out:
	kfree(dent);
	return ERR_PTR(err);
}

static int ubifs_create(struct inode *dir, struct dentry *dentry, umode_t mode,
			bool excl)
{
	struct inode *inode;
	struct ubifs_info *c = dir->i_sb->s_fs_info;
	int err, sz_change = CALC_DENT_SIZE(dentry->d_name.len);
	struct ubifs_budget_req req = { .new_ino = 1, .new_dent = 1,
					.dirtied_ino = 1 };
	struct ubifs_inode *dir_ui = ubifs_inode(dir);

	/*
	 * Budget request settings: new inode, new direntry, changing the
	 * parent directory inode.
	 */

	dbg_gen("dent '%pd', mode %#hx in dir ino %lu",
		dentry, mode, dir->i_ino);

	err = ubifs_budget_space(c, &req);
	if (err)
		return err;

	inode = ubifs_new_inode(c, dir, mode);
	if (IS_ERR(inode)) {
		err = PTR_ERR(inode);
		goto out_budg;
	}

	err = ubifs_init_security(dir, inode, &dentry->d_name);
	if (err)
		goto out_inode;

	mutex_lock(&dir_ui->ui_mutex);
	dir->i_size += sz_change;
	dir_ui->ui_size = dir->i_size;
	dir->i_mtime = dir->i_ctime = inode->i_ctime;
	err = ubifs_jnl_update(c, dir, &dentry->d_name, inode, 0, 0);
	if (err)
		goto out_cancel;
	mutex_unlock(&dir_ui->ui_mutex);

	ubifs_release_budget(c, &req);
	insert_inode_hash(inode);
	d_instantiate(dentry, inode);
	return 0;

out_cancel:
	dir->i_size -= sz_change;
	dir_ui->ui_size = dir->i_size;
	mutex_unlock(&dir_ui->ui_mutex);
out_inode:
	make_bad_inode(inode);
	iput(inode);
out_budg:
	ubifs_release_budget(c, &req);
	ubifs_err(c, "cannot create regular file, error %d", err);
	return err;
}

static int do_tmpfile(struct inode *dir, struct dentry *dentry,
		      umode_t mode, struct inode **whiteout)
{
	struct inode *inode;
	struct ubifs_info *c = dir->i_sb->s_fs_info;
	struct ubifs_budget_req req = { .new_ino = 1, .new_dent = 1};
	struct ubifs_budget_req ino_req = { .dirtied_ino = 1 };
	struct ubifs_inode *ui, *dir_ui = ubifs_inode(dir);
	int err, instantiated = 0;

	/*
	 * Budget request settings: new dirty inode, new direntry,
	 * budget for dirtied inode will be released via writeback.
	 */

	dbg_gen("dent '%pd', mode %#hx in dir ino %lu",
		dentry, mode, dir->i_ino);

	err = ubifs_budget_space(c, &req);
	if (err)
		return err;

	err = ubifs_budget_space(c, &ino_req);
	if (err) {
		ubifs_release_budget(c, &req);
		return err;
	}

	inode = ubifs_new_inode(c, dir, mode);
	if (IS_ERR(inode)) {
		err = PTR_ERR(inode);
		goto out_budg;
	}
	ui = ubifs_inode(inode);

	if (whiteout) {
		init_special_inode(inode, inode->i_mode, WHITEOUT_DEV);
		ubifs_assert(inode->i_op == &ubifs_file_inode_operations);
	}

	err = ubifs_init_security(dir, inode, &dentry->d_name);
	if (err)
		goto out_inode;

	mutex_lock(&ui->ui_mutex);
	insert_inode_hash(inode);

	if (whiteout) {
		mark_inode_dirty(inode);
		drop_nlink(inode);
		*whiteout = inode;
	} else {
		d_tmpfile(dentry, inode);
	}
	ubifs_assert(ui->dirty);

	instantiated = 1;
	mutex_unlock(&ui->ui_mutex);

	mutex_lock(&dir_ui->ui_mutex);
	err = ubifs_jnl_update(c, dir, &dentry->d_name, inode, 1, 0);
	if (err)
		goto out_cancel;
	mutex_unlock(&dir_ui->ui_mutex);

	ubifs_release_budget(c, &req);

	return 0;

out_cancel:
	mutex_unlock(&dir_ui->ui_mutex);
out_inode:
	make_bad_inode(inode);
	if (!instantiated)
		iput(inode);
out_budg:
	ubifs_release_budget(c, &req);
	if (!instantiated)
		ubifs_release_budget(c, &ino_req);
	ubifs_err(c, "cannot create temporary file, error %d", err);
	return err;
}

static int ubifs_tmpfile(struct inode *dir, struct dentry *dentry,
			 umode_t mode)
{
	return do_tmpfile(dir, dentry, mode, NULL);
}

/**
 * vfs_dent_type - get VFS directory entry type.
 * @type: UBIFS directory entry type
 *
 * This function converts UBIFS directory entry type into VFS directory entry
 * type.
 */
static unsigned int vfs_dent_type(uint8_t type)
{
	switch (type) {
	case UBIFS_ITYPE_REG:
		return DT_REG;
	case UBIFS_ITYPE_DIR:
		return DT_DIR;
	case UBIFS_ITYPE_LNK:
		return DT_LNK;
	case UBIFS_ITYPE_BLK:
		return DT_BLK;
	case UBIFS_ITYPE_CHR:
		return DT_CHR;
	case UBIFS_ITYPE_FIFO:
		return DT_FIFO;
	case UBIFS_ITYPE_SOCK:
		return DT_SOCK;
	default:
		BUG();
	}
	return 0;
}

/*
 * The classical Unix view for directory is that it is a linear array of
 * (name, inode number) entries. Linux/VFS assumes this model as well.
 * Particularly, 'readdir()' call wants us to return a directory entry offset
 * which later may be used to continue 'readdir()'ing the directory or to
 * 'seek()' to that specific direntry. Obviously UBIFS does not really fit this
 * model because directory entries are identified by keys, which may collide.
 *
 * UBIFS uses directory entry hash value for directory offsets, so
 * 'seekdir()'/'telldir()' may not always work because of possible key
 * collisions. But UBIFS guarantees that consecutive 'readdir()' calls work
 * properly by means of saving full directory entry name in the private field
 * of the file description object.
 *
 * This means that UBIFS cannot support NFS which requires full
 * 'seekdir()'/'telldir()' support.
 */
static int ubifs_readdir(struct file *file, struct dir_context *ctx)
{
	int err;
	struct qstr nm;
	union ubifs_key key;
	struct ubifs_dent_node *dent;
	struct inode *dir = file_inode(file);
	struct ubifs_info *c = dir->i_sb->s_fs_info;

	dbg_gen("dir ino %lu, f_pos %#llx", dir->i_ino, ctx->pos);

	if (ctx->pos > UBIFS_S_KEY_HASH_MASK || ctx->pos == 2)
		/*
		 * The directory was seek'ed to a senseless position or there
		 * are no more entries.
		 */
		return 0;

	if (file->f_version == 0) {
		/*
		 * The file was seek'ed, which means that @file->private_data
		 * is now invalid. This may also be just the first
		 * 'ubifs_readdir()' invocation, in which case
		 * @file->private_data is NULL, and the below code is
		 * basically a no-op.
		 */
		kfree(file->private_data);
		file->private_data = NULL;
	}

	/*
	 * 'generic_file_llseek()' unconditionally sets @file->f_version to
	 * zero, and we use this for detecting whether the file was seek'ed.
	 */
	file->f_version = 1;

	/* File positions 0 and 1 correspond to "." and ".." */
	if (ctx->pos < 2) {
		ubifs_assert(!file->private_data);
		if (!dir_emit_dots(file, ctx))
			return 0;

		/* Find the first entry in TNC and save it */
		lowest_dent_key(c, &key, dir->i_ino);
		nm.name = NULL;
		dent = ubifs_tnc_next_ent(c, &key, &nm);
		if (IS_ERR(dent)) {
			err = PTR_ERR(dent);
			goto out;
		}

		ctx->pos = key_hash_flash(c, &dent->key);
		file->private_data = dent;
	}

	dent = file->private_data;
	if (!dent) {
		/*
		 * The directory was seek'ed to and is now readdir'ed.
		 * Find the entry corresponding to @ctx->pos or the closest one.
		 */
		dent_key_init_hash(c, &key, dir->i_ino, ctx->pos);
		nm.name = NULL;
		dent = ubifs_tnc_next_ent(c, &key, &nm);
		if (IS_ERR(dent)) {
			err = PTR_ERR(dent);
			goto out;
		}
		ctx->pos = key_hash_flash(c, &dent->key);
		file->private_data = dent;
	}

	while (1) {
		dbg_gen("feed '%s', ino %llu, new f_pos %#x",
			dent->name, (unsigned long long)le64_to_cpu(dent->inum),
			key_hash_flash(c, &dent->key));
		ubifs_assert(le64_to_cpu(dent->ch.sqnum) >
			     ubifs_inode(dir)->creat_sqnum);

		nm.len = le16_to_cpu(dent->nlen);
		if (!dir_emit(ctx, dent->name, nm.len,
			       le64_to_cpu(dent->inum),
			       vfs_dent_type(dent->type)))
			return 0;

		/* Switch to the next entry */
		key_read(c, &dent->key, &key);
		nm.name = dent->name;
		dent = ubifs_tnc_next_ent(c, &key, &nm);
		if (IS_ERR(dent)) {
			err = PTR_ERR(dent);
			goto out;
		}

		kfree(file->private_data);
		ctx->pos = key_hash_flash(c, &dent->key);
		file->private_data = dent;
		cond_resched();
	}

out:
	kfree(file->private_data);
	file->private_data = NULL;

	if (err != -ENOENT) {
		ubifs_err(c, "cannot find next direntry, error %d", err);
		return err;
	}

	/* 2 is a special value indicating that there are no more direntries */
	ctx->pos = 2;
	return 0;
}

/* Free saved readdir() state when the directory is closed */
static int ubifs_dir_release(struct inode *dir, struct file *file)
{
	kfree(file->private_data);
	file->private_data = NULL;
	return 0;
}

/**
 * lock_2_inodes - a wrapper for locking two UBIFS inodes.
 * @inode1: first inode
 * @inode2: second inode
 *
 * We do not implement any tricks to guarantee strict lock ordering, because
 * VFS has already done it for us on the @i_mutex. So this is just a simple
 * wrapper function.
 */
static void lock_2_inodes(struct inode *inode1, struct inode *inode2)
{
	mutex_lock_nested(&ubifs_inode(inode1)->ui_mutex, WB_MUTEX_1);
	mutex_lock_nested(&ubifs_inode(inode2)->ui_mutex, WB_MUTEX_2);
}

/**
 * unlock_2_inodes - a wrapper for unlocking two UBIFS inodes.
 * @inode1: first inode
 * @inode2: second inode
 */
static void unlock_2_inodes(struct inode *inode1, struct inode *inode2)
{
	mutex_unlock(&ubifs_inode(inode2)->ui_mutex);
	mutex_unlock(&ubifs_inode(inode1)->ui_mutex);
}

static int ubifs_link(struct dentry *old_dentry, struct inode *dir,
		      struct dentry *dentry)
{
	struct ubifs_info *c = dir->i_sb->s_fs_info;
	struct inode *inode = d_inode(old_dentry);
	struct ubifs_inode *ui = ubifs_inode(inode);
	struct ubifs_inode *dir_ui = ubifs_inode(dir);
	int err, sz_change = CALC_DENT_SIZE(dentry->d_name.len);
	struct ubifs_budget_req req = { .new_dent = 1, .dirtied_ino = 2,
				.dirtied_ino_d = ALIGN(ui->data_len, 8) };

	/*
	 * Budget request settings: new direntry, changing the target inode,
	 * changing the parent inode.
	 */

	dbg_gen("dent '%pd' to ino %lu (nlink %d) in dir ino %lu",
		dentry, inode->i_ino,
		inode->i_nlink, dir->i_ino);
	ubifs_assert(inode_is_locked(dir));
	ubifs_assert(inode_is_locked(inode));

	err = dbg_check_synced_i_size(c, inode);
	if (err)
		return err;

	err = ubifs_budget_space(c, &req);
	if (err)
		return err;

	lock_2_inodes(dir, inode);
	inc_nlink(inode);
	ihold(inode);
	inode->i_ctime = ubifs_current_time(inode);
	dir->i_size += sz_change;
	dir_ui->ui_size = dir->i_size;
	dir->i_mtime = dir->i_ctime = inode->i_ctime;
	err = ubifs_jnl_update(c, dir, &dentry->d_name, inode, 0, 0);
	if (err)
		goto out_cancel;
	unlock_2_inodes(dir, inode);

	ubifs_release_budget(c, &req);
	d_instantiate(dentry, inode);
	return 0;

out_cancel:
	dir->i_size -= sz_change;
	dir_ui->ui_size = dir->i_size;
	drop_nlink(inode);
	unlock_2_inodes(dir, inode);
	ubifs_release_budget(c, &req);
	iput(inode);
	return err;
}

static int ubifs_unlink(struct inode *dir, struct dentry *dentry)
{
	struct ubifs_info *c = dir->i_sb->s_fs_info;
	struct inode *inode = d_inode(dentry);
	struct ubifs_inode *dir_ui = ubifs_inode(dir);
	int sz_change = CALC_DENT_SIZE(dentry->d_name.len);
	int err, budgeted = 1;
	struct ubifs_budget_req req = { .mod_dent = 1, .dirtied_ino = 2 };
	unsigned int saved_nlink = inode->i_nlink;

	/*
	 * Budget request settings: deletion direntry, deletion inode (+1 for
	 * @dirtied_ino), changing the parent directory inode. If budgeting
	 * fails, go ahead anyway because we have extra space reserved for
	 * deletions.
	 */

	dbg_gen("dent '%pd' from ino %lu (nlink %d) in dir ino %lu",
		dentry, inode->i_ino,
		inode->i_nlink, dir->i_ino);
	ubifs_assert(inode_is_locked(dir));
	ubifs_assert(inode_is_locked(inode));
	err = dbg_check_synced_i_size(c, inode);
	if (err)
		return err;

	err = ubifs_budget_space(c, &req);
	if (err) {
		if (err != -ENOSPC)
			return err;
		budgeted = 0;
	}

	lock_2_inodes(dir, inode);
	inode->i_ctime = ubifs_current_time(dir);
	drop_nlink(inode);
	dir->i_size -= sz_change;
	dir_ui->ui_size = dir->i_size;
	dir->i_mtime = dir->i_ctime = inode->i_ctime;
	err = ubifs_jnl_update(c, dir, &dentry->d_name, inode, 1, 0);
	if (err)
		goto out_cancel;
	unlock_2_inodes(dir, inode);

	if (budgeted)
		ubifs_release_budget(c, &req);
	else {
		/* We've deleted something - clean the "no space" flags */
		c->bi.nospace = c->bi.nospace_rp = 0;
		smp_wmb();
	}
	return 0;

out_cancel:
	dir->i_size += sz_change;
	dir_ui->ui_size = dir->i_size;
	set_nlink(inode, saved_nlink);
	unlock_2_inodes(dir, inode);
	if (budgeted)
		ubifs_release_budget(c, &req);
	return err;
}

/**
 * check_dir_empty - check if a directory is empty or not.
 * @c: UBIFS file-system description object
 * @dir: VFS inode object of the directory to check
 *
 * This function checks if directory @dir is empty. Returns zero if the
 * directory is empty, %-ENOTEMPTY if it is not, and other negative error codes
 * in case of of errors.
 */
static int check_dir_empty(struct ubifs_info *c, struct inode *dir)
{
	struct qstr nm = { .name = NULL };
	struct ubifs_dent_node *dent;
	union ubifs_key key;
	int err;

	lowest_dent_key(c, &key, dir->i_ino);
	dent = ubifs_tnc_next_ent(c, &key, &nm);
	if (IS_ERR(dent)) {
		err = PTR_ERR(dent);
		if (err == -ENOENT)
			err = 0;
	} else {
		kfree(dent);
		err = -ENOTEMPTY;
	}
	return err;
}

static int ubifs_rmdir(struct inode *dir, struct dentry *dentry)
{
	struct ubifs_info *c = dir->i_sb->s_fs_info;
	struct inode *inode = d_inode(dentry);
	int sz_change = CALC_DENT_SIZE(dentry->d_name.len);
	int err, budgeted = 1;
	struct ubifs_inode *dir_ui = ubifs_inode(dir);
	struct ubifs_budget_req req = { .mod_dent = 1, .dirtied_ino = 2 };

	/*
	 * Budget request settings: deletion direntry, deletion inode and
	 * changing the parent inode. If budgeting fails, go ahead anyway
	 * because we have extra space reserved for deletions.
	 */

	dbg_gen("directory '%pd', ino %lu in dir ino %lu", dentry,
		inode->i_ino, dir->i_ino);
	ubifs_assert(inode_is_locked(dir));
	ubifs_assert(inode_is_locked(inode));
	err = check_dir_empty(c, d_inode(dentry));
	if (err)
		return err;

	err = ubifs_budget_space(c, &req);
	if (err) {
		if (err != -ENOSPC)
			return err;
		budgeted = 0;
	}

	lock_2_inodes(dir, inode);
	inode->i_ctime = ubifs_current_time(dir);
	clear_nlink(inode);
	drop_nlink(dir);
	dir->i_size -= sz_change;
	dir_ui->ui_size = dir->i_size;
	dir->i_mtime = dir->i_ctime = inode->i_ctime;
	err = ubifs_jnl_update(c, dir, &dentry->d_name, inode, 1, 0);
	if (err)
		goto out_cancel;
	unlock_2_inodes(dir, inode);

	if (budgeted)
		ubifs_release_budget(c, &req);
	else {
		/* We've deleted something - clean the "no space" flags */
		c->bi.nospace = c->bi.nospace_rp = 0;
		smp_wmb();
	}
	return 0;

out_cancel:
	dir->i_size += sz_change;
	dir_ui->ui_size = dir->i_size;
	inc_nlink(dir);
	set_nlink(inode, 2);
	unlock_2_inodes(dir, inode);
	if (budgeted)
		ubifs_release_budget(c, &req);
	return err;
}

static int ubifs_mkdir(struct inode *dir, struct dentry *dentry, umode_t mode)
{
	struct inode *inode;
	struct ubifs_inode *dir_ui = ubifs_inode(dir);
	struct ubifs_info *c = dir->i_sb->s_fs_info;
	int err, sz_change = CALC_DENT_SIZE(dentry->d_name.len);
	struct ubifs_budget_req req = { .new_ino = 1, .new_dent = 1 };

	/*
	 * Budget request settings: new inode, new direntry and changing parent
	 * directory inode.
	 */

	dbg_gen("dent '%pd', mode %#hx in dir ino %lu",
		dentry, mode, dir->i_ino);

	err = ubifs_budget_space(c, &req);
	if (err)
		return err;

	inode = ubifs_new_inode(c, dir, S_IFDIR | mode);
	if (IS_ERR(inode)) {
		err = PTR_ERR(inode);
		goto out_budg;
	}

	err = ubifs_init_security(dir, inode, &dentry->d_name);
	if (err)
		goto out_inode;

	mutex_lock(&dir_ui->ui_mutex);
	insert_inode_hash(inode);
	inc_nlink(inode);
	inc_nlink(dir);
	dir->i_size += sz_change;
	dir_ui->ui_size = dir->i_size;
	dir->i_mtime = dir->i_ctime = inode->i_ctime;
	err = ubifs_jnl_update(c, dir, &dentry->d_name, inode, 0, 0);
	if (err) {
		ubifs_err(c, "cannot create directory, error %d", err);
		goto out_cancel;
	}
	mutex_unlock(&dir_ui->ui_mutex);

	ubifs_release_budget(c, &req);
	d_instantiate(dentry, inode);
	return 0;

out_cancel:
	dir->i_size -= sz_change;
	dir_ui->ui_size = dir->i_size;
	drop_nlink(dir);
	mutex_unlock(&dir_ui->ui_mutex);
out_inode:
	make_bad_inode(inode);
	iput(inode);
out_budg:
	ubifs_release_budget(c, &req);
	return err;
}

static int ubifs_mknod(struct inode *dir, struct dentry *dentry,
		       umode_t mode, dev_t rdev)
{
	struct inode *inode;
	struct ubifs_inode *ui;
	struct ubifs_inode *dir_ui = ubifs_inode(dir);
	struct ubifs_info *c = dir->i_sb->s_fs_info;
	union ubifs_dev_desc *dev = NULL;
	int sz_change = CALC_DENT_SIZE(dentry->d_name.len);
	int err, devlen = 0;
	struct ubifs_budget_req req = { .new_ino = 1, .new_dent = 1,
					.new_ino_d = ALIGN(devlen, 8),
					.dirtied_ino = 1 };

	/*
	 * Budget request settings: new inode, new direntry and changing parent
	 * directory inode.
	 */

	dbg_gen("dent '%pd' in dir ino %lu", dentry, dir->i_ino);

	if (S_ISBLK(mode) || S_ISCHR(mode)) {
		dev = kmalloc(sizeof(union ubifs_dev_desc), GFP_NOFS);
		if (!dev)
			return -ENOMEM;
		devlen = ubifs_encode_dev(dev, rdev);
	}

	err = ubifs_budget_space(c, &req);
	if (err) {
		kfree(dev);
		return err;
	}

	inode = ubifs_new_inode(c, dir, mode);
	if (IS_ERR(inode)) {
		kfree(dev);
		err = PTR_ERR(inode);
		goto out_budg;
	}

	init_special_inode(inode, inode->i_mode, rdev);
	inode->i_size = ubifs_inode(inode)->ui_size = devlen;
	ui = ubifs_inode(inode);
	ui->data = dev;
	ui->data_len = devlen;

	err = ubifs_init_security(dir, inode, &dentry->d_name);
	if (err)
		goto out_inode;

	mutex_lock(&dir_ui->ui_mutex);
	dir->i_size += sz_change;
	dir_ui->ui_size = dir->i_size;
	dir->i_mtime = dir->i_ctime = inode->i_ctime;
	err = ubifs_jnl_update(c, dir, &dentry->d_name, inode, 0, 0);
	if (err)
		goto out_cancel;
	mutex_unlock(&dir_ui->ui_mutex);

	ubifs_release_budget(c, &req);
	insert_inode_hash(inode);
	d_instantiate(dentry, inode);
	return 0;

out_cancel:
	dir->i_size -= sz_change;
	dir_ui->ui_size = dir->i_size;
	mutex_unlock(&dir_ui->ui_mutex);
out_inode:
	make_bad_inode(inode);
	iput(inode);
out_budg:
	ubifs_release_budget(c, &req);
	return err;
}

static int ubifs_symlink(struct inode *dir, struct dentry *dentry,
			 const char *symname)
{
	struct inode *inode;
	struct ubifs_inode *ui;
	struct ubifs_inode *dir_ui = ubifs_inode(dir);
	struct ubifs_info *c = dir->i_sb->s_fs_info;
	int err, len = strlen(symname);
	int sz_change = CALC_DENT_SIZE(dentry->d_name.len);
	struct ubifs_budget_req req = { .new_ino = 1, .new_dent = 1,
					.new_ino_d = ALIGN(len, 8),
					.dirtied_ino = 1 };

	/*
	 * Budget request settings: new inode, new direntry and changing parent
	 * directory inode.
	 */

	dbg_gen("dent '%pd', target '%s' in dir ino %lu", dentry,
		symname, dir->i_ino);

	if (len > UBIFS_MAX_INO_DATA)
		return -ENAMETOOLONG;

	err = ubifs_budget_space(c, &req);
	if (err)
		return err;

	inode = ubifs_new_inode(c, dir, S_IFLNK | S_IRWXUGO);
	if (IS_ERR(inode)) {
		err = PTR_ERR(inode);
		goto out_budg;
	}

	ui = ubifs_inode(inode);
	ui->data = kmalloc(len + 1, GFP_NOFS);
	if (!ui->data) {
		err = -ENOMEM;
		goto out_inode;
	}

	memcpy(ui->data, symname, len);
	((char *)ui->data)[len] = '\0';
	inode->i_link = ui->data;
	/*
	 * The terminating zero byte is not written to the flash media and it
	 * is put just to make later in-memory string processing simpler. Thus,
	 * data length is @len, not @len + %1.
	 */
	ui->data_len = len;
	inode->i_size = ubifs_inode(inode)->ui_size = len;

	err = ubifs_init_security(dir, inode, &dentry->d_name);
	if (err)
		goto out_inode;

	mutex_lock(&dir_ui->ui_mutex);
	dir->i_size += sz_change;
	dir_ui->ui_size = dir->i_size;
	dir->i_mtime = dir->i_ctime = inode->i_ctime;
	err = ubifs_jnl_update(c, dir, &dentry->d_name, inode, 0, 0);
	if (err)
		goto out_cancel;
	mutex_unlock(&dir_ui->ui_mutex);

	ubifs_release_budget(c, &req);
	insert_inode_hash(inode);
	d_instantiate(dentry, inode);
	return 0;

out_cancel:
	dir->i_size -= sz_change;
	dir_ui->ui_size = dir->i_size;
	mutex_unlock(&dir_ui->ui_mutex);
out_inode:
	make_bad_inode(inode);
	iput(inode);
out_budg:
	ubifs_release_budget(c, &req);
	return err;
}

/**
 * lock_4_inodes - a wrapper for locking three UBIFS inodes.
 * @inode1: first inode
 * @inode2: second inode
 * @inode3: third inode
 * @inode4: fouth inode
 *
 * This function is used for 'ubifs_rename()' and @inode1 may be the same as
 * @inode2 whereas @inode3 and @inode4 may be %NULL.
 *
 * We do not implement any tricks to guarantee strict lock ordering, because
 * VFS has already done it for us on the @i_mutex. So this is just a simple
 * wrapper function.
 */
static void lock_4_inodes(struct inode *inode1, struct inode *inode2,
			  struct inode *inode3, struct inode *inode4)
{
	mutex_lock_nested(&ubifs_inode(inode1)->ui_mutex, WB_MUTEX_1);
	if (inode2 != inode1)
		mutex_lock_nested(&ubifs_inode(inode2)->ui_mutex, WB_MUTEX_2);
	if (inode3)
		mutex_lock_nested(&ubifs_inode(inode3)->ui_mutex, WB_MUTEX_3);
	if (inode4)
		mutex_lock_nested(&ubifs_inode(inode4)->ui_mutex, WB_MUTEX_4);
}

/**
 * unlock_4_inodes - a wrapper for unlocking three UBIFS inodes for rename.
 * @inode1: first inode
 * @inode2: second inode
 * @inode3: third inode
 * @inode4: fouth inode
 */
static void unlock_4_inodes(struct inode *inode1, struct inode *inode2,
			    struct inode *inode3, struct inode *inode4)
{
	if (inode4)
		mutex_unlock(&ubifs_inode(inode4)->ui_mutex);
	if (inode3)
		mutex_unlock(&ubifs_inode(inode3)->ui_mutex);
	if (inode1 != inode2)
		mutex_unlock(&ubifs_inode(inode2)->ui_mutex);
	mutex_unlock(&ubifs_inode(inode1)->ui_mutex);
}

static int ubifs_rename(struct inode *old_dir, struct dentry *old_dentry,
			struct inode *new_dir, struct dentry *new_dentry,
			unsigned int flags)
{
	struct ubifs_info *c = old_dir->i_sb->s_fs_info;
	struct inode *old_inode = d_inode(old_dentry);
	struct inode *new_inode = d_inode(new_dentry);
	struct inode *whiteout = NULL;
	struct ubifs_inode *old_inode_ui = ubifs_inode(old_inode);
	struct ubifs_inode *whiteout_ui = NULL;
	int err, release, sync = 0, move = (new_dir != old_dir);
	int is_dir = S_ISDIR(old_inode->i_mode);
	int unlink = !!new_inode;
	int new_sz = CALC_DENT_SIZE(new_dentry->d_name.len);
	int old_sz = CALC_DENT_SIZE(old_dentry->d_name.len);
	struct ubifs_budget_req req = { .new_dent = 1, .mod_dent = 1,
					.dirtied_ino = 3 };
	struct ubifs_budget_req ino_req = { .dirtied_ino = 1,
			.dirtied_ino_d = ALIGN(old_inode_ui->data_len, 8) };
	struct timespec time;
	unsigned int uninitialized_var(saved_nlink);

	if (flags & ~RENAME_NOREPLACE)
		return -EINVAL;

	/*
	 * Budget request settings: deletion direntry, new direntry, removing
	 * the old inode, and changing old and new parent directory inodes.
	 *
	 * However, this operation also marks the target inode as dirty and
	 * does not write it, so we allocate budget for the target inode
	 * separately.
	 */

	dbg_gen("dent '%pd' ino %lu in dir ino %lu to dent '%pd' in dir ino %lu flags 0x%x",
		old_dentry, old_inode->i_ino, old_dir->i_ino,
		new_dentry, new_dir->i_ino, flags);

	if (unlink)
		ubifs_assert(inode_is_locked(new_inode));

	if (unlink && is_dir) {
		err = check_dir_empty(c, new_inode);
		if (err)
			return err;
	}

	err = ubifs_budget_space(c, &req);
	if (err)
		return err;
	err = ubifs_budget_space(c, &ino_req);
	if (err) {
		ubifs_release_budget(c, &req);
		return err;
	}

	if (flags & RENAME_WHITEOUT) {
		union ubifs_dev_desc *dev = NULL;

		dev = kmalloc(sizeof(union ubifs_dev_desc), GFP_NOFS);
		if (!dev) {
			ubifs_release_budget(c, &req);
			ubifs_release_budget(c, &ino_req);
			return -ENOMEM;
		}

		err = do_tmpfile(old_dir, old_dentry, S_IFCHR | WHITEOUT_MODE, &whiteout);
		if (err) {
			ubifs_release_budget(c, &req);
			ubifs_release_budget(c, &ino_req);
			kfree(dev);
			return err;
		}

		whiteout->i_state |= I_LINKABLE;
		whiteout_ui = ubifs_inode(whiteout);
		whiteout_ui->data = dev;
		whiteout_ui->data_len = ubifs_encode_dev(dev, MKDEV(0, 0));
		ubifs_assert(!whiteout_ui->dirty);
	}

	lock_4_inodes(old_dir, new_dir, new_inode, whiteout);

	/*
	 * Like most other Unix systems, set the @i_ctime for inodes on a
	 * rename.
	 */
	time = ubifs_current_time(old_dir);
	old_inode->i_ctime = time;

	/* We must adjust parent link count when renaming directories */
	if (is_dir) {
		if (move) {
			/*
			 * @old_dir loses a link because we are moving
			 * @old_inode to a different directory.
			 */
			drop_nlink(old_dir);
			/*
			 * @new_dir only gains a link if we are not also
			 * overwriting an existing directory.
			 */
			if (!unlink)
				inc_nlink(new_dir);
		} else {
			/*
			 * @old_inode is not moving to a different directory,
			 * but @old_dir still loses a link if we are
			 * overwriting an existing directory.
			 */
			if (unlink)
				drop_nlink(old_dir);
		}
	}

	old_dir->i_size -= old_sz;
	ubifs_inode(old_dir)->ui_size = old_dir->i_size;
	old_dir->i_mtime = old_dir->i_ctime = time;
	new_dir->i_mtime = new_dir->i_ctime = time;

	/*
	 * And finally, if we unlinked a direntry which happened to have the
	 * same name as the moved direntry, we have to decrement @i_nlink of
	 * the unlinked inode and change its ctime.
	 */
	if (unlink) {
		/*
		 * Directories cannot have hard-links, so if this is a
		 * directory, just clear @i_nlink.
		 */
		saved_nlink = new_inode->i_nlink;
		if (is_dir)
			clear_nlink(new_inode);
		else
			drop_nlink(new_inode);
		new_inode->i_ctime = time;
	} else {
		new_dir->i_size += new_sz;
		ubifs_inode(new_dir)->ui_size = new_dir->i_size;
	}

	/*
	 * Do not ask 'ubifs_jnl_rename()' to flush write-buffer if @old_inode
	 * is dirty, because this will be done later on at the end of
	 * 'ubifs_rename()'.
	 */
	if (IS_SYNC(old_inode)) {
		sync = IS_DIRSYNC(old_dir) || IS_DIRSYNC(new_dir);
		if (unlink && IS_SYNC(new_inode))
			sync = 1;
	}

	if (whiteout) {
		struct ubifs_budget_req wht_req = { .dirtied_ino = 1,
				.dirtied_ino_d = \
				ALIGN(ubifs_inode(whiteout)->data_len, 8) };

		err = ubifs_budget_space(c, &wht_req);
		if (err) {
			ubifs_release_budget(c, &req);
			ubifs_release_budget(c, &ino_req);
			kfree(whiteout_ui->data);
			whiteout_ui->data_len = 0;
			iput(whiteout);
			return err;
		}

		inc_nlink(whiteout);
		mark_inode_dirty(whiteout);
		whiteout->i_state &= ~I_LINKABLE;
		iput(whiteout);
	}

	err = ubifs_jnl_rename(c, old_dir, old_dentry, new_dir, new_dentry, whiteout,
			       sync);
	if (err)
		goto out_cancel;

	unlock_4_inodes(old_dir, new_dir, new_inode, whiteout);
	ubifs_release_budget(c, &req);

	mutex_lock(&old_inode_ui->ui_mutex);
	release = old_inode_ui->dirty;
	mark_inode_dirty_sync(old_inode);
	mutex_unlock(&old_inode_ui->ui_mutex);

	if (release)
		ubifs_release_budget(c, &ino_req);
	if (IS_SYNC(old_inode))
		err = old_inode->i_sb->s_op->write_inode(old_inode, NULL);
	return err;

out_cancel:
	if (unlink) {
		set_nlink(new_inode, saved_nlink);
	} else {
		new_dir->i_size -= new_sz;
		ubifs_inode(new_dir)->ui_size = new_dir->i_size;
	}
	old_dir->i_size += old_sz;
	ubifs_inode(old_dir)->ui_size = old_dir->i_size;
	if (is_dir) {
		if (move) {
			inc_nlink(old_dir);
			if (!unlink)
				drop_nlink(new_dir);
		} else {
			if (unlink)
				inc_nlink(old_dir);
		}
	}
	if (whiteout) {
		drop_nlink(whiteout);
		iput(whiteout);
	}
	unlock_4_inodes(old_dir, new_dir, new_inode, whiteout);
	ubifs_release_budget(c, &ino_req);
	ubifs_release_budget(c, &req);
	return err;
}

static int ubifs_xrename(struct inode *old_dir, struct dentry *old_dentry,
			struct inode *new_dir, struct dentry *new_dentry)
{
	struct ubifs_info *c = old_dir->i_sb->s_fs_info;
	struct ubifs_budget_req req = { .new_dent = 1, .mod_dent = 1,
				.dirtied_ino = 2 };
	int sync = IS_DIRSYNC(old_dir) || IS_DIRSYNC(new_dir);
	struct inode *fst_inode = d_inode(old_dentry);
	struct inode *snd_inode = d_inode(new_dentry);
	struct timespec time;
	int err;

	ubifs_assert(fst_inode && snd_inode);

	lock_4_inodes(old_dir, new_dir, NULL, NULL);

	time = ubifs_current_time(old_dir);
	fst_inode->i_ctime = time;
	snd_inode->i_ctime = time;
	old_dir->i_mtime = old_dir->i_ctime = time;
	new_dir->i_mtime = new_dir->i_ctime = time;

	if (old_dir != new_dir) {
		if (S_ISDIR(fst_inode->i_mode) && !S_ISDIR(snd_inode->i_mode)) {
			inc_nlink(new_dir);
			drop_nlink(old_dir);
		}
		else if (!S_ISDIR(fst_inode->i_mode) && S_ISDIR(snd_inode->i_mode)) {
			drop_nlink(new_dir);
			inc_nlink(old_dir);
		}
	}

	err = ubifs_jnl_xrename(c, old_dir, old_dentry, new_dir, new_dentry,
				sync);

	unlock_4_inodes(old_dir, new_dir, NULL, NULL);
	ubifs_release_budget(c, &req);

	return err;
}

static int ubifs_rename2(struct inode *old_dir, struct dentry *old_dentry,
			struct inode *new_dir, struct dentry *new_dentry,
			unsigned int flags)
{
	if (flags & ~(RENAME_NOREPLACE | RENAME_WHITEOUT | RENAME_EXCHANGE))
		return -EINVAL;

	ubifs_assert(inode_is_locked(old_dir));
	ubifs_assert(inode_is_locked(new_dir));

	if (flags & RENAME_EXCHANGE)
		return ubifs_xrename(old_dir, old_dentry, new_dir, new_dentry);

	return ubifs_rename(old_dir, old_dentry, new_dir, new_dentry, flags);
}

int ubifs_getattr(struct vfsmount *mnt, struct dentry *dentry,
		  struct kstat *stat)
{
	loff_t size;
	struct inode *inode = d_inode(dentry);
	struct ubifs_inode *ui = ubifs_inode(inode);

	mutex_lock(&ui->ui_mutex);
	generic_fillattr(inode, stat);
	stat->blksize = UBIFS_BLOCK_SIZE;
	stat->size = ui->ui_size;

	/*
	 * Unfortunately, the 'stat()' system call was designed for block
	 * device based file systems, and it is not appropriate for UBIFS,
	 * because UBIFS does not have notion of "block". For example, it is
	 * difficult to tell how many block a directory takes - it actually
	 * takes less than 300 bytes, but we have to round it to block size,
	 * which introduces large mistake. This makes utilities like 'du' to
	 * report completely senseless numbers. This is the reason why UBIFS
	 * goes the same way as JFFS2 - it reports zero blocks for everything
	 * but regular files, which makes more sense than reporting completely
	 * wrong sizes.
	 */
	if (S_ISREG(inode->i_mode)) {
		size = ui->xattr_size;
		size += stat->size;
		size = ALIGN(size, UBIFS_BLOCK_SIZE);
		/*
		 * Note, user-space expects 512-byte blocks count irrespectively
		 * of what was reported in @stat->size.
		 */
		stat->blocks = size >> 9;
	} else
		stat->blocks = 0;
	mutex_unlock(&ui->ui_mutex);
	return 0;
}

const struct inode_operations ubifs_dir_inode_operations = {
	.lookup      = ubifs_lookup,
	.create      = ubifs_create,
	.link        = ubifs_link,
	.symlink     = ubifs_symlink,
	.unlink      = ubifs_unlink,
	.mkdir       = ubifs_mkdir,
	.rmdir       = ubifs_rmdir,
	.mknod       = ubifs_mknod,
<<<<<<< HEAD
	.rename     = ubifs_rename,
=======
	.rename2     = ubifs_rename2,
>>>>>>> ec037dfc
	.setattr     = ubifs_setattr,
	.getattr     = ubifs_getattr,
	.listxattr   = ubifs_listxattr,
#ifdef CONFIG_UBIFS_ATIME_SUPPORT
	.update_time = ubifs_update_time,
#endif
	.tmpfile     = ubifs_tmpfile,
};

const struct file_operations ubifs_dir_operations = {
	.llseek         = generic_file_llseek,
	.release        = ubifs_dir_release,
	.read           = generic_read_dir,
	.iterate_shared = ubifs_readdir,
	.fsync          = ubifs_fsync,
	.unlocked_ioctl = ubifs_ioctl,
#ifdef CONFIG_COMPAT
	.compat_ioctl   = ubifs_compat_ioctl,
#endif
};<|MERGE_RESOLUTION|>--- conflicted
+++ resolved
@@ -1387,11 +1387,7 @@
 	.mkdir       = ubifs_mkdir,
 	.rmdir       = ubifs_rmdir,
 	.mknod       = ubifs_mknod,
-<<<<<<< HEAD
-	.rename     = ubifs_rename,
-=======
-	.rename2     = ubifs_rename2,
->>>>>>> ec037dfc
+	.rename      = ubifs_rename2,
 	.setattr     = ubifs_setattr,
 	.getattr     = ubifs_getattr,
 	.listxattr   = ubifs_listxattr,
